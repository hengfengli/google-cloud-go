/*
Copyright 2017 Google LLC

Licensed under the Apache License, Version 2.0 (the "License");
you may not use this file except in compliance with the License.
You may obtain a copy of the License at

    http://www.apache.org/licenses/LICENSE-2.0

Unless required by applicable law or agreed to in writing, software
distributed under the License is distributed on an "AS IS" BASIS,
WITHOUT WARRANTIES OR CONDITIONS OF ANY KIND, either express or implied.
See the License for the specific language governing permissions and
limitations under the License.
*/

package spanner

import (
	"context"
	"encoding/json"
	"errors"
	"flag"
	"fmt"
	"log"
	"math"
	"math/big"
	"os"
	"os/exec"
	"reflect"
	"regexp"
	"strings"
	"sync"
	"testing"
	"time"

	"cloud.google.com/go/civil"
	"cloud.google.com/go/internal/testutil"
	"cloud.google.com/go/internal/uid"
	database "cloud.google.com/go/spanner/admin/database/apiv1"
	instance "cloud.google.com/go/spanner/admin/instance/apiv1"
	"google.golang.org/api/iterator"
	"google.golang.org/api/option"
	adminpb "google.golang.org/genproto/googleapis/spanner/admin/database/v1"
	instancepb "google.golang.org/genproto/googleapis/spanner/admin/instance/v1"
	sppb "google.golang.org/genproto/googleapis/spanner/v1"
	"google.golang.org/grpc"
	"google.golang.org/grpc/codes"
	"google.golang.org/grpc/peer"
	"google.golang.org/grpc/status"
)

const (
	directPathIPV6Prefix = "[2001:4860:8040"
	directPathIPV4Prefix = "34.126"

<<<<<<< HEAD
	singerDDLStatements = "SINGER_DDL_STATEMENTS"
	simpleDDLStatements = "SIMPLE_DDL_STATEMENTS"
	readDDLStatements   = "READ_DDL_STATEMENTS"
	backupDDLStatements = "BACKUP_DDL_STATEMENTS"
=======
	singerDDLStatements    = "SINGER_DDL_STATEMENTS"
	testTableDDLStatements = "TEST_TABLE_DDL_STATEMENTS"
>>>>>>> 418712e8
)

var (
	// testProjectID specifies the project used for testing. It can be changed
	// by setting environment variable GCLOUD_TESTS_GOLANG_PROJECT_ID.
	testProjectID = testutil.ProjID()

	// testDialect specifies the dialect used for testing.
	testDialect adminpb.DatabaseDialect

	// spannerHost specifies the spanner API host used for testing. It can be changed
	// by setting the environment variable GCLOUD_TESTS_GOLANG_SPANNER_HOST
	spannerHost = getSpannerHost()

	// instanceConfig specifies the instance config used to create an instance for testing.
	// It can be changed by setting the environment variable
	// GCLOUD_TESTS_GOLANG_SPANNER_INSTANCE_CONFIG.
	instanceConfig = getInstanceConfig()

	dbNameSpace       = uid.NewSpace("gotest", &uid.Options{Sep: '_', Short: true})
	instanceNameSpace = uid.NewSpace("gotest", &uid.Options{Sep: '-', Short: true})
	backupIDSpace     = uid.NewSpace("gotest", &uid.Options{Sep: '_', Short: true})
	testInstanceID    = instanceNameSpace.New()

	testTable        = "TestTable"
	testTableIndex   = "TestTableByValue"
	testTableColumns = []string{"Key", "StringValue"}

	databaseAdmin *database.DatabaseAdminClient
	instanceAdmin *instance.InstanceAdminClient

	dpConfig directPathTestConfig
	peerInfo *peer.Peer

	singerDBStatements = []string{
		`CREATE TABLE Singers (
				SingerId	INT64 NOT NULL,
				FirstName	STRING(1024),
				LastName	STRING(1024),
				SingerInfo	BYTES(MAX)
			) PRIMARY KEY (SingerId)`,
		`CREATE INDEX SingerByName ON Singers(FirstName, LastName)`,
		`CREATE TABLE Accounts (
				AccountId	INT64 NOT NULL,
				Nickname	STRING(100),
				Balance		INT64 NOT NULL,
			) PRIMARY KEY (AccountId)`,
		`CREATE INDEX AccountByNickname ON Accounts(Nickname) STORING (Balance)`,
		`CREATE TABLE Types (
				RowID		INT64 NOT NULL,
				String		STRING(MAX),
				StringArray	ARRAY<STRING(MAX)>,
				Bytes		BYTES(MAX),
				BytesArray	ARRAY<BYTES(MAX)>,
				Int64a		INT64,
				Int64Array	ARRAY<INT64>,
				Bool		BOOL,
				BoolArray	ARRAY<BOOL>,
				Float64		FLOAT64,
				Float64Array	ARRAY<FLOAT64>,
				Date		DATE,
				DateArray	ARRAY<DATE>,
				Timestamp	TIMESTAMP,
				TimestampArray	ARRAY<TIMESTAMP>,
				Numeric		NUMERIC,
				NumericArray	ARRAY<NUMERIC>
			) PRIMARY KEY (RowID)`,
	}

	singerDBPGStatements = []string{
		`CREATE TABLE Singers (
				SingerId INT8 NOT NULL,
				FirstName VARCHAR(1024),
				LastName  VARCHAR(1024),
				SingerInfo	BYTEA,
				numeric NUMERIC,
				float8 FLOAT8,
				PRIMARY KEY(SingerId)
			)`,
		`CREATE INDEX SingerByName ON Singers(FirstName, LastName)`,
		`CREATE TABLE Accounts (
				AccountId BIGINT NOT NULL,
				Nickname  VARCHAR(100),
				Balance   BIGINT NOT NULL,
				PRIMARY KEY(AccountId)
			)`,
		`CREATE INDEX AccountByNickname ON Accounts(Nickname)`,
	}

	readDBStatements = []string{
		`CREATE TABLE TestTable (
                    Key          STRING(MAX) NOT NULL,
                    StringValue  STRING(MAX)
            ) PRIMARY KEY (Key)`,
		`CREATE INDEX TestTableByValue ON TestTable(StringValue)`,
		`CREATE INDEX TestTableByValueDesc ON TestTable(StringValue DESC)`,
	}

<<<<<<< HEAD
	readDBPGStatements = []string{
		`CREATE TABLE TestTable (
                    Key          VARCHAR PRIMARY KEY,
                    StringValue  VARCHAR
=======
	readDBSPGtatements = []string{
		`CREATE TABLE TestTable (
                    Key          VARCHAR NOT NULL,
                    StringValue  VARCHAR,
				    PRIMARY KEY(Key)
>>>>>>> 418712e8
            )`,
		`CREATE INDEX TestTableByValue ON TestTable(StringValue)`,
		`CREATE INDEX TestTableByValueDesc ON TestTable(StringValue DESC)`,
	}

	simpleDBStatements = []string{
		`CREATE TABLE test (
				a	STRING(1024),
				b	STRING(1024),
			) PRIMARY KEY (a)`,
	}

	simpleDBPGStatements = []string{
		`CREATE TABLE test (
				a	VARCHAR(1024) PRIMARY KEY,
				b	VARCHAR(1024)
			)`,
	}
	simpleDBTableColumns = []string{"a", "b"}

	ctsDBStatements = []string{
		`CREATE TABLE TestTable (
		    Key  STRING(MAX) NOT NULL,
		    Ts   TIMESTAMP OPTIONS (allow_commit_timestamp = true),
	    ) PRIMARY KEY (Key)`,
	}
	backupDBStatements = []string{
		`CREATE TABLE Singers (
						SingerId	INT64 NOT NULL,
						FirstName	STRING(1024),
						LastName	STRING(1024),
						SingerInfo	BYTES(MAX)
					) PRIMARY KEY (SingerId)`,
		`CREATE INDEX SingerByName ON Singers(FirstName, LastName)`,
		`CREATE TABLE Accounts (
						AccountId	INT64 NOT NULL,
						Nickname	STRING(100),
						Balance		INT64 NOT NULL,
					) PRIMARY KEY (AccountId)`,
		`CREATE INDEX AccountByNickname ON Accounts(Nickname) STORING (Balance)`,
		`CREATE TABLE Types (
						RowID		INT64 NOT NULL,
						String		STRING(MAX),
						StringArray	ARRAY<STRING(MAX)>,
						Bytes		BYTES(MAX),
						BytesArray	ARRAY<BYTES(MAX)>,
						Int64a		INT64,
						Int64Array	ARRAY<INT64>,
						Bool		BOOL,
						BoolArray	ARRAY<BOOL>,
						Float64		FLOAT64,
						Float64Array	ARRAY<FLOAT64>,
						Date		DATE,
						DateArray	ARRAY<DATE>,
						Timestamp	TIMESTAMP,
						TimestampArray	ARRAY<TIMESTAMP>,
						Numeric		NUMERIC,
						NumericArray	ARRAY<NUMERIC>
					) PRIMARY KEY (RowID)`,
	}

	backupDBPGStatements = []string{
		`CREATE TABLE Singers (
						SingerId	BIGINT PRIMARY KEY,
						FirstName	VARCHAR(1024),
						LastName	VARCHAR(1024),
						SingerInfo	BYTEA
					)`,
		`CREATE INDEX SingerByName ON Singers(FirstName, LastName)`,
		`CREATE TABLE Accounts (
						AccountId	BIGINT PRIMARY KEY,
						Nickname	VARCHAR(100),
						Balance		BIGINT NOT NULL
					)`,
		`CREATE INDEX AccountByNickname ON Accounts(Nickname)`,
		`CREATE TABLE Types (
						RowID		BIGINT PRIMARY KEY,
						String		VARCHAR,
						Bytes		BYTEA,
						Int64a		BIGINT,
						Bool		BOOL,
						Float64		DOUBLE PRECISION,
						Numeric		NUMERIC
					)`,
	}

	statements = map[adminpb.DatabaseDialect]map[string][]string{
		adminpb.DatabaseDialect_GOOGLE_STANDARD_SQL: {
<<<<<<< HEAD
			singerDDLStatements: singerDBStatements,
			simpleDDLStatements: simpleDBStatements,
			readDDLStatements:   readDBStatements,
			backupDDLStatements: backupDBStatements,
		},
		adminpb.DatabaseDialect_POSTGRESQL: {
			singerDDLStatements: singerDBPGStatements,
			simpleDDLStatements: simpleDBPGStatements,
			readDDLStatements:   readDBPGStatements,
			backupDDLStatements: backupDBPGStatements,
=======
			singerDDLStatements:    singerDBStatements,
			testTableDDLStatements: readDBStatements,
		},
		adminpb.DatabaseDialect_POSTGRESQL: {
			singerDDLStatements:    singerDBPGStatements,
			testTableDDLStatements: readDBSPGtatements,
>>>>>>> 418712e8
		},
	}

	validInstancePattern = regexp.MustCompile("^projects/(?P<project>[^/]+)/instances/(?P<instance>[^/]+)$")

	blackholeDpv6Cmd string
	blackholeDpv4Cmd string
	allowDpv6Cmd     string
	allowDpv4Cmd     string
)

func init() {
	flag.BoolVar(&dpConfig.attemptDirectPath, "it.attempt-directpath", false, "DirectPath integration test flag")
	flag.BoolVar(&dpConfig.directPathIPv4Only, "it.directpath-ipv4-only", false, "Run DirectPath on a IPv4-only VM")
	peerInfo = &peer.Peer{}
	// Use sysctl or iptables to blackhole DirectPath IP for fallback tests.
	flag.StringVar(&blackholeDpv6Cmd, "it.blackhole-dpv6-cmd", "", "Command to make LB and backend addresses blackholed over dpv6")
	flag.StringVar(&blackholeDpv4Cmd, "it.blackhole-dpv4-cmd", "", "Command to make LB and backend addresses blackholed over dpv4")
	flag.StringVar(&allowDpv6Cmd, "it.allow-dpv6-cmd", "", "Command to make LB and backend addresses allowed over dpv6")
	flag.StringVar(&allowDpv4Cmd, "it.allow-dpv4-cmd", "", "Command to make LB and backend addresses allowed over dpv4")
}

type directPathTestConfig struct {
	attemptDirectPath  bool
	directPathIPv4Only bool
}

func parseInstanceName(inst string) (project, instance string, err error) {
	matches := validInstancePattern.FindStringSubmatch(inst)
	if len(matches) == 0 {
		return "", "", fmt.Errorf("Failed to parse instance name from %q according to pattern %q",
			inst, validInstancePattern.String())
	}
	return matches[1], matches[2], nil
}

func getSpannerHost() string {
	return os.Getenv("GCLOUD_TESTS_GOLANG_SPANNER_HOST")
}

func getInstanceConfig() string {
	return os.Getenv("GCLOUD_TESTS_GOLANG_SPANNER_INSTANCE_CONFIG")
}

const (
	str1 = "alice"
	str2 = "a@example.com"
)

func TestMain(m *testing.M) {
	cleanup := initIntegrationTests()
	defer cleanup()
	for _, dialect := range []adminpb.DatabaseDialect{adminpb.DatabaseDialect_GOOGLE_STANDARD_SQL, adminpb.DatabaseDialect_POSTGRESQL} {
		if isEmulatorEnvSet() && dialect == adminpb.DatabaseDialect_POSTGRESQL {
			// PG tests are not supported in emulator
			continue
		}
		testDialect = dialect
		res := m.Run()
		if res != 0 {
			cleanup()
			os.Exit(res)
		}
	}
}

var grpcHeaderChecker = testutil.DefaultHeadersEnforcer()

func initIntegrationTests() (cleanup func()) {
	ctx := context.Background()
	flag.Parse() // Needed for testing.Short().
	noop := func() {}

	if testing.Short() {
		log.Println("Integration tests skipped in -short mode.")
		return noop
	}

	if testProjectID == "" {
		log.Println("Integration tests skipped: GCLOUD_TESTS_GOLANG_PROJECT_ID is missing")
		return noop
	}

	opts := grpcHeaderChecker.CallOptions()
	if spannerHost != "" {
		opts = append(opts, option.WithEndpoint(spannerHost))
	}
	if dpConfig.attemptDirectPath {
		opts = append(opts, option.WithGRPCDialOption(grpc.WithDefaultCallOptions(grpc.Peer(peerInfo))))
	}
	var err error
	// Create InstanceAdmin and DatabaseAdmin clients.
	instanceAdmin, err = instance.NewInstanceAdminClient(ctx, opts...)
	if err != nil {
		log.Fatalf("cannot create instance databaseAdmin client: %v", err)
	}
	databaseAdmin, err = database.NewDatabaseAdminClient(ctx, opts...)
	if err != nil {
		log.Fatalf("cannot create databaseAdmin client: %v", err)
	}
	var configName string
	if instanceConfig != "" {
		configName = fmt.Sprintf("projects/%s/instanceConfigs/%s", testProjectID, instanceConfig)
	} else {
		// Get the list of supported instance configs for the project that is used
		// for the integration tests. The supported instance configs can differ per
		// project. The integration tests will use the first instance config that
		// is returned by Cloud Spanner. This will normally be the regional config
		// that is physically the closest to where the request is coming from.
		configIterator := instanceAdmin.ListInstanceConfigs(ctx, &instancepb.ListInstanceConfigsRequest{
			Parent: fmt.Sprintf("projects/%s", testProjectID),
		})
		config, err := configIterator.Next()
		if err != nil {
			log.Fatalf("Cannot get any instance configurations.\nPlease make sure the Cloud Spanner API is enabled for the test project.\nGet error: %v", err)
		}
		configName = config.Name
	}

	// First clean up any old test instances before we start the actual testing
	// as these might cause this test run to fail.
	cleanupInstances()

	// Create a test instance to use for this test run.
	op, err := instanceAdmin.CreateInstance(ctx, &instancepb.CreateInstanceRequest{
		Parent:     fmt.Sprintf("projects/%s", testProjectID),
		InstanceId: testInstanceID,
		Instance: &instancepb.Instance{
			Config:      configName,
			DisplayName: testInstanceID,
			NodeCount:   1,
		},
	})
	if err != nil {
		log.Fatalf("could not create instance with id %s: %v", fmt.Sprintf("projects/%s/instances/%s", testProjectID, testInstanceID), err)
	}
	// Wait for the instance creation to finish.
	i, err := op.Wait(ctx)
	if err != nil {
		log.Fatalf("waiting for instance creation to finish failed: %v", err)
	}
	if i.State != instancepb.Instance_READY {
		log.Printf("instance state is not READY, it might be that the test instance will cause problems during tests. Got state %v\n", i.State)
	}

	return func() {
		// Delete this test instance.
		instanceName := fmt.Sprintf("projects/%v/instances/%v", testProjectID, testInstanceID)
		deleteInstanceAndBackups(ctx, instanceName)
		// Delete other test instances that may be lingering around.
		cleanupInstances()
		databaseAdmin.Close()
		instanceAdmin.Close()
	}
}

func TestIntegration_InitSessionPool(t *testing.T) {
	ctx, cancel := context.WithTimeout(context.Background(), 5*time.Minute)
	defer cancel()
	// Set up an empty testing environment.
	client, _, cleanup := prepareIntegrationTest(ctx, t, DefaultSessionPoolConfig, []string{})
	defer cleanup()
	sp := client.idleSessions
	sp.mu.Lock()
	want := sp.MinOpened
	sp.mu.Unlock()
	var numOpened int
loop:
	for {
		select {
		case <-ctx.Done():
			t.Fatalf("timed out, got %d session(s), want %d", numOpened, want)
		default:
			sp.mu.Lock()
			numOpened = sp.idleList.Len() + sp.idleWriteList.Len()
			sp.mu.Unlock()
			if uint64(numOpened) == want {
				break loop
			}
		}
	}
	// Delete all sessions in the pool on the backend and then try to execute a
	// simple query. The 'Session not found' error should cause an automatic
	// retry of the read-only transaction.
	sp.mu.Lock()
	s := sp.idleList.Front()
	for {
		if s == nil {
			break
		}
		// This will delete the session on the backend without removing it
		// from the pool.
		s.Value.(*session).delete(context.Background())
		s = s.Next()
	}
	sp.mu.Unlock()
	sql := "SELECT 1, 'FOO', 'BAR'"
	tx := client.ReadOnlyTransaction()
	defer tx.Close()
	iter := tx.Query(context.Background(), NewStatement(sql))
	rows, err := readAll(iter)
	if err != nil {
		t.Fatalf("Unexpected error for query %q: %v", sql, err)
	}
	if got, want := len(rows), 1; got != want {
		t.Fatalf("Row count mismatch for query %q\nGot: %v\nWant: %v", sql, got, want)
	}
	if got, want := len(rows[0]), 3; got != want {
		t.Fatalf("Column count mismatch for query %q\nGot: %v\nWant: %v", sql, got, want)
	}
	if got, want := rows[0][0].(int64), int64(1); got != want {
		t.Fatalf("Column value mismatch for query %q\nGot: %v\nWant: %v", sql, got, want)
	}
}

// Test SingleUse transaction.
func TestIntegration_SingleUse(t *testing.T) {
	skipEmulatorTestForPG(t)
	t.Parallel()

	ctx, cancel := context.WithTimeout(context.Background(), 5*time.Minute)
	defer cancel()

	client, _, cleanup := prepareIntegrationTest(ctx, t, DefaultSessionPoolConfig, statements[testDialect][singerDDLStatements])
	defer cleanup()

	writes := []struct {
		row []interface{}
		ts  time.Time
	}{
		{row: []interface{}{1, "Marc", "Foo"}},
		{row: []interface{}{2, "Tars", "Bar"}},
		{row: []interface{}{3, "Alpha", "Beta"}},
		{row: []interface{}{4, "Last", "End"}},
	}
	// Try to write four rows through the Apply API.
	for i, w := range writes {
		var err error
		m := InsertOrUpdate("Singers",
			[]string{"SingerId", "FirstName", "LastName"},
			w.row)
		if writes[i].ts, err = client.Apply(ctx, []*Mutation{m}, ApplyAtLeastOnce()); err != nil {
			t.Fatal(err)
		}
		verifyDirectPathRemoteAddress(t)
	}
	// Calculate time difference between Cloud Spanner server and localhost to
	// use to determine the exact staleness value to use.
	timeDiff := maxDuration(time.Now().Sub(writes[0].ts), 0)

	// Test reading rows with different timestamp bounds.
	for i, test := range []struct {
		name      string
		want      [][]interface{}
		tb        TimestampBound
		checkTs   func(time.Time) error
		skipForPG bool
	}{
		{
			name: "strong",
			want: [][]interface{}{{int64(1), "Marc", "Foo"}, {int64(3), "Alpha", "Beta"}, {int64(4), "Last", "End"}},
			tb:   StrongRead(),
			checkTs: func(ts time.Time) error {
				// writes[3] is the last write, all subsequent strong read
				// should have a timestamp larger than that.
				if ts.Before(writes[3].ts) {
					return fmt.Errorf("read got timestamp %v, want it to be no earlier than %v", ts, writes[3].ts)
				}
				return nil
			},
		},
		{
			name: "min_read_timestamp",
			want: [][]interface{}{{int64(1), "Marc", "Foo"}, {int64(3), "Alpha", "Beta"}, {int64(4), "Last", "End"}},
			tb:   MinReadTimestamp(writes[3].ts),
			checkTs: func(ts time.Time) error {
				if ts.Before(writes[3].ts) {
					return fmt.Errorf("read got timestamp %v, want it to be no earlier than %v", ts, writes[3].ts)
				}
				return nil
			},
		},
		{
			name: "max_staleness",
			want: [][]interface{}{{int64(1), "Marc", "Foo"}, {int64(3), "Alpha", "Beta"}, {int64(4), "Last", "End"}},
			tb:   MaxStaleness(time.Second),
			checkTs: func(ts time.Time) error {
				if ts.Before(writes[3].ts) {
					return fmt.Errorf("read got timestamp %v, want it to be no earlier than %v", ts, writes[3].ts)
				}
				return nil
			},
		},
		{
			name: "read_timestamp",
			want: [][]interface{}{{int64(1), "Marc", "Foo"}, {int64(3), "Alpha", "Beta"}},
			tb:   ReadTimestamp(writes[2].ts),
			checkTs: func(ts time.Time) error {
				if ts != writes[2].ts {
					return fmt.Errorf("read got timestamp %v, want %v", ts, writes[2].ts)
				}
				return nil
			},
		},
		{
			name: "exact_staleness",
			// PG query with exact_staleness returns error code
			// "InvalidArgument", desc = "[ERROR] relation \"singers\" does not exist
			skipForPG: true,
			want:      nil,
			// Specify a staleness which should be already before this test.
			tb: ExactStaleness(time.Now().Sub(writes[0].ts) + timeDiff + 30*time.Second),
			checkTs: func(ts time.Time) error {
				if !ts.Before(writes[0].ts) {
					return fmt.Errorf("read got timestamp %v, want it to be earlier than %v", ts, writes[0].ts)
				}
				return nil
			},
		},
	} {
		t.Run(test.name, func(t *testing.T) {
			// SingleUse.Query
			singersQuery := "SELECT SingerId, FirstName, LastName FROM Singers WHERE SingerId IN (@p1, @p2, @p3) ORDER BY SingerId"
			if testDialect == adminpb.DatabaseDialect_POSTGRESQL {
				if test.skipForPG {
					t.Skip("Skipping testing of unsupported tests in Postgres dialect.")
				}
				singersQuery = "SELECT SingerId, FirstName, LastName FROM Singers WHERE SingerId = $1 OR  SingerId = $2 OR  SingerId = $3 ORDER BY SingerId"
			}
			su := client.Single().WithTimestampBound(test.tb)
			got, err := readAll(su.Query(
				ctx,
				Statement{
					singersQuery,
					map[string]interface{}{"p1": int64(1), "p2": int64(3), "p3": int64(4)},
				}))
			if err != nil {
				t.Fatalf("%d: SingleUse.Query returns error %v, want nil", i, err)
			}
			verifyDirectPathRemoteAddress(t)
			rts, err := su.Timestamp()
			if err != nil {
				t.Fatalf("%d: SingleUse.Query doesn't return a timestamp, error: %v", i, err)
			}
			if err := test.checkTs(rts); err != nil {
				t.Fatalf("%d: SingleUse.Query doesn't return expected timestamp: %v", i, err)
			}
			if !testEqual(got, test.want) {
				t.Fatalf("%d: got unexpected result from SingleUse.Query: %v, want %v", i, got, test.want)
			}
			// SingleUse.Read
			su = client.Single().WithTimestampBound(test.tb)
			got, err = readAll(su.Read(ctx, "Singers", KeySets(Key{1}, Key{3}, Key{4}), []string{"SingerId", "FirstName", "LastName"}))
			if err != nil {
				t.Fatalf("%d: SingleUse.Read returns error %v, want nil", i, err)
			}
			verifyDirectPathRemoteAddress(t)
			rts, err = su.Timestamp()
			if err != nil {
				t.Fatalf("%d: SingleUse.Read doesn't return a timestamp, error: %v", i, err)
			}
			if err := test.checkTs(rts); err != nil {
				t.Fatalf("%d: SingleUse.Read doesn't return expected timestamp: %v", i, err)
			}
			if !testEqual(got, test.want) {
				t.Fatalf("%d: got unexpected result from SingleUse.Read: %v, want %v", i, got, test.want)
			}
			// SingleUse.ReadRow
			got = nil
			for _, k := range []Key{{1}, {3}, {4}} {
				su = client.Single().WithTimestampBound(test.tb)
				r, err := su.ReadRow(ctx, "Singers", k, []string{"SingerId", "FirstName", "LastName"})
				if err != nil {
					continue
				}
				verifyDirectPathRemoteAddress(t)
				v, err := rowToValues(r)
				if err != nil {
					continue
				}
				got = append(got, v)
				rts, err = su.Timestamp()
				if err != nil {
					t.Fatalf("%d: SingleUse.ReadRow(%v) doesn't return a timestamp, error: %v", i, k, err)
				}
				if err := test.checkTs(rts); err != nil {
					t.Fatalf("%d: SingleUse.ReadRow(%v) doesn't return expected timestamp: %v", i, k, err)
				}
			}
			if !testEqual(got, test.want) {
				t.Fatalf("%d: got unexpected results from SingleUse.ReadRow: %v, want %v", i, got, test.want)
			}
			// SingleUse.ReadUsingIndex
			su = client.Single().WithTimestampBound(test.tb)
			got, err = readAll(su.ReadUsingIndex(ctx, "Singers", "SingerByName", KeySets(Key{"Marc", "Foo"}, Key{"Alpha", "Beta"}, Key{"Last", "End"}), []string{"SingerId", "FirstName", "LastName"}))
			if err != nil {
				t.Fatalf("%d: SingleUse.ReadUsingIndex returns error %v, want nil", i, err)
			}
			verifyDirectPathRemoteAddress(t)
			// The results from ReadUsingIndex is sorted by the index rather than primary key.
			if len(got) != len(test.want) {
				t.Fatalf("%d: got unexpected result from SingleUse.ReadUsingIndex: %v, want %v", i, got, test.want)
			}
			for j, g := range got {
				if j > 0 {
					prev := got[j-1][1].(string) + got[j-1][2].(string)
					curr := got[j][1].(string) + got[j][2].(string)
					if strings.Compare(prev, curr) > 0 {
						t.Fatalf("%d: SingleUse.ReadUsingIndex fails to order rows by index keys, %v should be after %v", i, got[j-1], got[j])
					}
				}
				found := false
				for _, w := range test.want {
					if testEqual(g, w) {
						found = true
					}
				}
				if !found {
					t.Fatalf("%d: got unexpected result from SingleUse.ReadUsingIndex: %v, want %v", i, got, test.want)
					break
				}
			}
			rts, err = su.Timestamp()
			if err != nil {
				t.Fatalf("%d: SingleUse.ReadUsingIndex doesn't return a timestamp, error: %v", i, err)
			}
			if err := test.checkTs(rts); err != nil {
				t.Fatalf("%d: SingleUse.ReadUsingIndex doesn't return expected timestamp: %v", i, err)
			}
			// SingleUse.ReadRowUsingIndex
			got = nil
			for _, k := range []Key{{"Marc", "Foo"}, {"Alpha", "Beta"}, {"Last", "End"}} {
				su = client.Single().WithTimestampBound(test.tb)
				r, err := su.ReadRowUsingIndex(ctx, "Singers", "SingerByName", k, []string{"SingerId", "FirstName", "LastName"})
				if err != nil {
					continue
				}
				verifyDirectPathRemoteAddress(t)
				v, err := rowToValues(r)
				if err != nil {
					continue
				}
				got = append(got, v)
				rts, err = su.Timestamp()
				if err != nil {
					t.Fatalf("%d: SingleUse.ReadRowUsingIndex(%v) doesn't return a timestamp, error: %v", i, k, err)
				}
				if err := test.checkTs(rts); err != nil {
					t.Fatalf("%d: SingleUse.ReadRowUsingIndex(%v) doesn't return expected timestamp: %v", i, k, err)
				}
			}
			if !testEqual(got, test.want) {
				t.Fatalf("%d: got unexpected results from SingleUse.ReadRowUsingIndex: %v, want %v", i, got, test.want)
			}
		})
	}
}

// Test custom query options provided on query-level configuration.
func TestIntegration_SingleUse_WithQueryOptions(t *testing.T) {
	skipEmulatorTest(t)
	t.Parallel()

	ctx, cancel := context.WithTimeout(context.Background(), 5*time.Minute)
	defer cancel()
	// Set up testing environment.
	client, _, cleanup := prepareIntegrationTest(ctx, t, DefaultSessionPoolConfig, statements[testDialect][singerDDLStatements])
	defer cleanup()

	writes := []struct {
		row []interface{}
		ts  time.Time
	}{
		{row: []interface{}{1, "Marc", "Foo"}},
		{row: []interface{}{2, "Tars", "Bar"}},
		{row: []interface{}{3, "Alpha", "Beta"}},
		{row: []interface{}{4, "Last", "End"}},
	}
	// Try to write four rows through the Apply API.
	for i, w := range writes {
		var err error
		m := InsertOrUpdate("Singers",
			[]string{"SingerId", "FirstName", "LastName"},
			w.row)
		if writes[i].ts, err = client.Apply(ctx, []*Mutation{m}, ApplyAtLeastOnce()); err != nil {
			t.Fatal(err)
		}
	}
	qo := QueryOptions{Options: &sppb.ExecuteSqlRequest_QueryOptions{
		OptimizerVersion:           "1",
		OptimizerStatisticsPackage: "latest",
	}}
	singersQuery := "SELECT SingerId, FirstName, LastName FROM Singers WHERE SingerId IN (@p1, @p2, @p3)"
	if testDialect == adminpb.DatabaseDialect_POSTGRESQL {
		singersQuery = "SELECT SingerId, FirstName, LastName FROM Singers WHERE SingerId = $1 OR  SingerId = $2 OR  SingerId = $3"
	}
	got, err := readAll(client.Single().QueryWithOptions(ctx, Statement{
		singersQuery,
		map[string]interface{}{"p1": int64(1), "p2": int64(3), "p3": int64(4)},
	}, qo))

	if err != nil {
		t.Errorf("ReadOnlyTransaction.QueryWithOptions returns error %v, want nil", err)
	}

	want := [][]interface{}{{int64(1), "Marc", "Foo"}, {int64(3), "Alpha", "Beta"}, {int64(4), "Last", "End"}}
	if !testEqual(got, want) {
		t.Errorf("got unexpected result from ReadOnlyTransaction.QueryWithOptions: %v, want %v", got, want)
	}
}

func TestIntegration_SingleUse_ReadingWithLimit(t *testing.T) {
	t.Parallel()

	ctx, cancel := context.WithTimeout(context.Background(), 5*time.Minute)
	defer cancel()
	// Set up testing environment.
	client, _, cleanup := prepareIntegrationTest(ctx, t, DefaultSessionPoolConfig, statements[testDialect][singerDDLStatements])
	defer cleanup()

	writes := []struct {
		row []interface{}
		ts  time.Time
	}{
		{row: []interface{}{1, "Marc", "Foo"}},
		{row: []interface{}{2, "Tars", "Bar"}},
		{row: []interface{}{3, "Alpha", "Beta"}},
		{row: []interface{}{4, "Last", "End"}},
	}
	// Try to write four rows through the Apply API.
	for i, w := range writes {
		var err error
		m := InsertOrUpdate("Singers",
			[]string{"SingerId", "FirstName", "LastName"},
			w.row)
		if writes[i].ts, err = client.Apply(ctx, []*Mutation{m}, ApplyAtLeastOnce()); err != nil {
			t.Fatal(err)
		}
	}

	su := client.Single()
	const limit = 1
	gotRows, err := readAll(su.ReadWithOptions(ctx, "Singers", KeySets(Key{1}, Key{3}, Key{4}),
		[]string{"SingerId", "FirstName", "LastName"}, &ReadOptions{Limit: limit}))
	if err != nil {
		t.Errorf("SingleUse.ReadWithOptions returns error %v, want nil", err)
	}
	if got, want := len(gotRows), limit; got != want {
		t.Errorf("got %d, want %d", got, want)
	}
}

// Test ReadOnlyTransaction. The testsuite is mostly like SingleUse, except it
// also tests for a single timestamp across multiple reads.
func TestIntegration_ReadOnlyTransaction(t *testing.T) {
	t.Parallel()

	ctxTimeout := 5 * time.Minute
	ctx, cancel := context.WithTimeout(context.Background(), ctxTimeout)
	defer cancel()
	// Set up testing environment.
	client, _, cleanup := prepareIntegrationTest(ctx, t, DefaultSessionPoolConfig, statements[testDialect][singerDDLStatements])
	defer cleanup()

	writes := []struct {
		row []interface{}
		ts  time.Time
	}{
		{row: []interface{}{1, "Marc", "Foo"}},
		{row: []interface{}{2, "Tars", "Bar"}},
		{row: []interface{}{3, "Alpha", "Beta"}},
		{row: []interface{}{4, "Last", "End"}},
	}
	// Try to write four rows through the Apply API.
	for i, w := range writes {
		var err error
		m := InsertOrUpdate("Singers",
			[]string{"SingerId", "FirstName", "LastName"},
			w.row)
		if writes[i].ts, err = client.Apply(ctx, []*Mutation{m}, ApplyAtLeastOnce()); err != nil {
			t.Fatal(err)
		}
	}

	// For testing timestamp bound staleness.
	<-time.After(time.Second)

	// Test reading rows with different timestamp bounds.
	for i, test := range []struct {
		want      [][]interface{}
		tb        TimestampBound
		checkTs   func(time.Time) error
		skipForPG bool
	}{
		// Note: min_read_timestamp and max_staleness are not supported by
		// ReadOnlyTransaction. See API document for more details.
		{
			// strong
			[][]interface{}{{int64(1), "Marc", "Foo"}, {int64(3), "Alpha", "Beta"}, {int64(4), "Last", "End"}},
			StrongRead(),
			func(ts time.Time) error {
				if ts.Before(writes[3].ts) {
					return fmt.Errorf("read got timestamp %v, want it to be no later than %v", ts, writes[3].ts)
				}
				return nil
			},
			false,
		},
		{
			// read_timestamp
			[][]interface{}{{int64(1), "Marc", "Foo"}, {int64(3), "Alpha", "Beta"}},
			ReadTimestamp(writes[2].ts),
			func(ts time.Time) error {
				if ts != writes[2].ts {
					return fmt.Errorf("read got timestamp %v, expect %v", ts, writes[2].ts)
				}
				return nil
			},
			false,
		},
		{
			// exact_staleness
			nil,
			// Specify a staleness which should be already before this test.
			ExactStaleness(ctxTimeout + 1),
			func(ts time.Time) error {
				if ts.After(writes[0].ts) {
					return fmt.Errorf("read got timestamp %v, want it to be no earlier than %v", ts, writes[0].ts)
				}
				return nil
			},
			// PG query with exact_staleness returns Table not found error
			true,
		},
	} {
		// ReadOnlyTransaction.Query
		ro := client.ReadOnlyTransaction().WithTimestampBound(test.tb)
		singersQuery := "SELECT SingerId, FirstName, LastName FROM Singers WHERE SingerId IN (@p1, @p2, @p3) ORDER BY SingerId"
		if testDialect == adminpb.DatabaseDialect_POSTGRESQL {
			if test.skipForPG {
				t.Skip("Skipping testing of unsupported tests in Postgres dialect.")
			}
			singersQuery = "SELECT SingerId, FirstName, LastName FROM Singers WHERE SingerId = $1 OR  SingerId = $2 OR  SingerId = $3 ORDER BY SingerId"
		}

		got, err := readAll(ro.Query(
			ctx,
			Statement{
				singersQuery,
				map[string]interface{}{"p1": int64(1), "p2": int64(3), "p3": int64(4)},
			}))
		if err != nil {
			t.Errorf("%d: ReadOnlyTransaction.Query returns error %v, want nil", i, err)
		}
		if !testEqual(got, test.want) {
			t.Errorf("%d: got unexpected result from ReadOnlyTransaction.Query: %v, want %v", i, got, test.want)
		}
		rts, err := ro.Timestamp()
		if err != nil {
			t.Errorf("%d: ReadOnlyTransaction.Query doesn't return a timestamp, error: %v", i, err)
		}
		if err := test.checkTs(rts); err != nil {
			t.Errorf("%d: ReadOnlyTransaction.Query doesn't return expected timestamp: %v", i, err)
		}
		roTs := rts
		// ReadOnlyTransaction.Read
		got, err = readAll(ro.Read(ctx, "Singers", KeySets(Key{1}, Key{3}, Key{4}), []string{"SingerId", "FirstName", "LastName"}))
		if err != nil {
			t.Errorf("%d: ReadOnlyTransaction.Read returns error %v, want nil", i, err)
		}
		if !testEqual(got, test.want) {
			t.Errorf("%d: got unexpected result from ReadOnlyTransaction.Read: %v, want %v", i, got, test.want)
		}
		rts, err = ro.Timestamp()
		if err != nil {
			t.Errorf("%d: ReadOnlyTransaction.Read doesn't return a timestamp, error: %v", i, err)
		}
		if err := test.checkTs(rts); err != nil {
			t.Errorf("%d: ReadOnlyTransaction.Read doesn't return expected timestamp: %v", i, err)
		}
		if roTs != rts {
			t.Errorf("%d: got two read timestamps: %v, %v, want ReadOnlyTransaction to return always the same read timestamp", i, roTs, rts)
		}
		// ReadOnlyTransaction.ReadRow
		got = nil
		for _, k := range []Key{{1}, {3}, {4}} {
			r, err := ro.ReadRow(ctx, "Singers", k, []string{"SingerId", "FirstName", "LastName"})
			if err != nil {
				continue
			}
			v, err := rowToValues(r)
			if err != nil {
				continue
			}
			got = append(got, v)
			rts, err = ro.Timestamp()
			if err != nil {
				t.Errorf("%d: ReadOnlyTransaction.ReadRow(%v) doesn't return a timestamp, error: %v", i, k, err)
			}
			if err := test.checkTs(rts); err != nil {
				t.Errorf("%d: ReadOnlyTransaction.ReadRow(%v) doesn't return expected timestamp: %v", i, k, err)
			}
			if roTs != rts {
				t.Errorf("%d: got two read timestamps: %v, %v, want ReadOnlyTransaction to return always the same read timestamp", i, roTs, rts)
			}
		}
		if !testEqual(got, test.want) {
			t.Errorf("%d: got unexpected results from ReadOnlyTransaction.ReadRow: %v, want %v", i, got, test.want)
		}
		// SingleUse.ReadUsingIndex
		got, err = readAll(ro.ReadUsingIndex(ctx, "Singers", "SingerByName", KeySets(Key{"Marc", "Foo"}, Key{"Alpha", "Beta"}, Key{"Last", "End"}), []string{"SingerId", "FirstName", "LastName"}))
		if err != nil {
			t.Errorf("%d: ReadOnlyTransaction.ReadUsingIndex returns error %v, want nil", i, err)
		}
		// The results from ReadUsingIndex is sorted by the index rather than
		// primary key.
		if len(got) != len(test.want) {
			t.Errorf("%d: got unexpected result from ReadOnlyTransaction.ReadUsingIndex: %v, want %v", i, got, test.want)
		}
		for j, g := range got {
			if j > 0 {
				prev := got[j-1][1].(string) + got[j-1][2].(string)
				curr := got[j][1].(string) + got[j][2].(string)
				if strings.Compare(prev, curr) > 0 {
					t.Errorf("%d: ReadOnlyTransaction.ReadUsingIndex fails to order rows by index keys, %v should be after %v", i, got[j-1], got[j])
				}
			}
			found := false
			for _, w := range test.want {
				if testEqual(g, w) {
					found = true
				}
			}
			if !found {
				t.Errorf("%d: got unexpected result from ReadOnlyTransaction.ReadUsingIndex: %v, want %v", i, got, test.want)
				break
			}
		}
		rts, err = ro.Timestamp()
		if err != nil {
			t.Errorf("%d: ReadOnlyTransaction.ReadUsingIndex doesn't return a timestamp, error: %v", i, err)
		}
		if err := test.checkTs(rts); err != nil {
			t.Errorf("%d: ReadOnlyTransaction.ReadUsingIndex doesn't return expected timestamp: %v", i, err)
		}
		if roTs != rts {
			t.Errorf("%d: got two read timestamps: %v, %v, want ReadOnlyTransaction to return always the same read timestamp", i, roTs, rts)
		}
		// ReadOnlyTransaction.ReadRowUsingIndex
		got = nil
		for _, k := range []Key{{"Marc", "Foo"}, {"Alpha", "Beta"}, {"Last", "End"}} {
			r, err := ro.ReadRowUsingIndex(ctx, "Singers", "SingerByName", k, []string{"SingerId", "FirstName", "LastName"})
			if err != nil {
				continue
			}
			v, err := rowToValues(r)
			if err != nil {
				continue
			}
			got = append(got, v)
			rts, err = ro.Timestamp()
			if err != nil {
				t.Errorf("%d: ReadOnlyTransaction.ReadRowUsingIndex(%v) doesn't return a timestamp, error: %v", i, k, err)
			}
			if err := test.checkTs(rts); err != nil {
				t.Errorf("%d: ReadOnlyTransaction.ReadRowUsingIndex(%v) doesn't return expected timestamp: %v", i, k, err)
			}
			if roTs != rts {
				t.Errorf("%d: got two read timestamps: %v, %v, want ReadOnlyTransaction to return always the same read timestamp", i, roTs, rts)
			}
		}
		if !testEqual(got, test.want) {
			t.Errorf("%d: got unexpected results from ReadOnlyTransaction.ReadRowUsingIndex: %v, want %v", i, got, test.want)
		}
		ro.Close()
	}
}

// Test ReadOnlyTransaction with different timestamp bound when there's an
// update at the same time.
func TestIntegration_UpdateDuringRead(t *testing.T) {
	t.Parallel()

	ctx, cancel := context.WithTimeout(context.Background(), 5*time.Minute)
	defer cancel()
	client, _, cleanup := prepareIntegrationTest(ctx, t, DefaultSessionPoolConfig, statements[testDialect][singerDDLStatements])
	defer cleanup()

	for i, tb := range []TimestampBound{
		StrongRead(),
		ReadTimestamp(time.Now().Add(-time.Minute * 30)), // version GC is 1 hour
		ExactStaleness(time.Minute * 30),
	} {
		ro := client.ReadOnlyTransaction().WithTimestampBound(tb)
		_, err := ro.ReadRow(ctx, "Singers", Key{i}, []string{"SingerId"})
		if ErrCode(err) != codes.NotFound {
			t.Errorf("%d: ReadOnlyTransaction.ReadRow before write returns error: %v, want NotFound", i, err)
		}

		m := InsertOrUpdate("Singers", []string{"SingerId"}, []interface{}{i})
		if _, err := client.Apply(ctx, []*Mutation{m}, ApplyAtLeastOnce()); err != nil {
			t.Fatal(err)
		}

		_, err = ro.ReadRow(ctx, "Singers", Key{i}, []string{"SingerId"})
		if ErrCode(err) != codes.NotFound {
			t.Errorf("%d: ReadOnlyTransaction.ReadRow after write returns error: %v, want NotFound", i, err)
		}
	}
}

// Test ReadWriteTransaction.
func TestIntegration_ReadWriteTransaction(t *testing.T) {
	t.Parallel()

	// Give a longer deadline because of transaction backoffs.
	ctx, cancel := context.WithTimeout(context.Background(), 5*time.Minute)
	defer cancel()
	client, _, cleanup := prepareIntegrationTest(ctx, t, DefaultSessionPoolConfig, statements[testDialect][singerDDLStatements])
	defer cleanup()

	// Set up two accounts
	accounts := []*Mutation{
		Insert("Accounts", []string{"AccountId", "Nickname", "Balance"}, []interface{}{int64(1), "Foo", int64(50)}),
		Insert("Accounts", []string{"AccountId", "Nickname", "Balance"}, []interface{}{int64(2), "Bar", int64(1)}),
	}
	if _, err := client.Apply(ctx, accounts, ApplyAtLeastOnce()); err != nil {
		t.Fatal(err)
	}
	wg := sync.WaitGroup{}

	readBalance := func(iter *RowIterator) (int64, error) {
		defer iter.Stop()
		var bal int64
		for {
			row, err := iter.Next()
			if err == iterator.Done {
				return bal, nil
			}
			if err != nil {
				return 0, err
			}
			if err := row.Column(0, &bal); err != nil {
				return 0, err
			}
		}
	}
	queryAccountByID := "SELECT Balance FROM Accounts WHERE AccountId = @p1"
	if testDialect == adminpb.DatabaseDialect_POSTGRESQL {
		queryAccountByID = "SELECT Balance FROM Accounts WHERE AccountId = $1"
	}
	for i := 0; i < 20; i++ {
		wg.Add(1)
		go func(iter int) {
			defer wg.Done()
			_, err := client.ReadWriteTransaction(ctx, func(ctx context.Context, tx *ReadWriteTransaction) error {
				// Query Foo's balance and Bar's balance.
				bf, e := readBalance(tx.Query(ctx,
					Statement{queryAccountByID, map[string]interface{}{"p1": int64(1)}}))
				if e != nil {
					return e
				}
				verifyDirectPathRemoteAddress(t)
				bb, e := readBalance(tx.Read(ctx, "Accounts", KeySets(Key{int64(2)}), []string{"Balance"}))
				if e != nil {
					return e
				}
				verifyDirectPathRemoteAddress(t)
				if bf <= 0 {
					return nil
				}
				bf--
				bb++
				return tx.BufferWrite([]*Mutation{
					Update("Accounts", []string{"AccountId", "Balance"}, []interface{}{int64(1), bf}),
					Update("Accounts", []string{"AccountId", "Balance"}, []interface{}{int64(2), bb}),
				})
			})
			if err != nil {
				t.Errorf("%d: failed to execute transaction: %v", iter, err)
			}
			verifyDirectPathRemoteAddress(t)
		}(i)
	}
	// Because of context timeout, all goroutines will eventually return.
	wg.Wait()
	_, err := client.ReadWriteTransaction(ctx, func(ctx context.Context, tx *ReadWriteTransaction) error {
		var bf, bb int64
		r, e := tx.ReadRow(ctx, "Accounts", Key{int64(1)}, []string{"Balance"})
		if e != nil {
			return e
		}
		verifyDirectPathRemoteAddress(t)
		if ce := r.Column(0, &bf); ce != nil {
			return ce
		}
		// reading non-indexed column from index is not supported in PG
		if testDialect == adminpb.DatabaseDialect_POSTGRESQL {
			bb, e = readBalance(tx.Read(ctx, "Accounts", Key{int64(2)}, []string{"Balance"}))
			if e != nil {
				return e
			}
		} else {
			bb, e = readBalance(tx.ReadUsingIndex(ctx, "Accounts", "AccountByNickname", KeySets(Key{"Bar"}), []string{"Balance"}))
			if e != nil {
				return e
			}
		}
		verifyDirectPathRemoteAddress(t)
		if bf != 30 || bb != 21 {
			t.Errorf("Foo's balance is now %v and Bar's balance is now %v, want %v and %v", bf, bb, 30, 21)
		}
		return nil
	})
	if err != nil {
		t.Errorf("failed to check balances: %v", err)
	}
	verifyDirectPathRemoteAddress(t)
}

// Test ReadWriteTransactionWithOptions.
func TestIntegration_ReadWriteTransactionWithOptions(t *testing.T) {
	skipEmulatorTest(t)
	t.Parallel()

	// Give a longer deadline because of transaction backoffs.
	ctx, cancel := context.WithTimeout(context.Background(), 5*time.Minute)
	defer cancel()
	client, _, cleanup := prepareIntegrationTest(ctx, t, DefaultSessionPoolConfig, statements[testDialect][singerDDLStatements])
	defer cleanup()

	// Set up two accounts
	accounts := []*Mutation{
		Insert("Accounts", []string{"AccountId", "Nickname", "Balance"}, []interface{}{int64(1), "Foo", int64(50)}),
		Insert("Accounts", []string{"AccountId", "Nickname", "Balance"}, []interface{}{int64(2), "Bar", int64(1)}),
	}
	if _, err := client.Apply(ctx, accounts, ApplyAtLeastOnce()); err != nil {
		t.Fatal(err)
	}

	readBalance := func(iter *RowIterator) (int64, error) {
		defer iter.Stop()
		var bal int64
		for {
			row, err := iter.Next()
			if err == iterator.Done {
				return bal, nil
			}
			if err != nil {
				return 0, err
			}
			if err := row.Column(0, &bal); err != nil {
				return 0, err
			}
		}
	}

	txOpts := TransactionOptions{CommitOptions: CommitOptions{ReturnCommitStats: true}}
	resp, err := client.ReadWriteTransactionWithOptions(ctx, func(ctx context.Context, tx *ReadWriteTransaction) error {
		// Query Foo's balance and Bar's balance.
		queryAccountByID := "SELECT Balance FROM Accounts WHERE AccountId = @p1"
		if testDialect == adminpb.DatabaseDialect_POSTGRESQL {
			queryAccountByID = "SELECT Balance FROM Accounts WHERE AccountId = $1"
		}
		bf, e := readBalance(tx.Query(ctx,
			Statement{queryAccountByID, map[string]interface{}{"p1": int64(1)}}))
		if e != nil {
			return e
		}
		bb, e := readBalance(tx.Read(ctx, "Accounts", KeySets(Key{int64(2)}), []string{"Balance"}))
		if e != nil {
			return e
		}
		if bf <= 0 {
			return nil
		}
		bf--
		bb++
		return tx.BufferWrite([]*Mutation{
			Update("Accounts", []string{"AccountId", "Balance"}, []interface{}{int64(1), bf}),
			Update("Accounts", []string{"AccountId", "Balance"}, []interface{}{int64(2), bb}),
		})
	}, txOpts)
	if err != nil {
		t.Fatalf("Failed to execute transaction: %v", err)
	}
	if resp.CommitStats == nil {
		t.Fatal("Missing commit stats in commit response")
	}
	expectedMutationCount := int64(8)
	if testDialect == adminpb.DatabaseDialect_POSTGRESQL {
		// for PG mutation count for Balance column is not added for AccountName index
		expectedMutationCount = int64(4)
	}
	if got, want := resp.CommitStats.MutationCount, expectedMutationCount; got != want {
		t.Errorf("Mismatch mutation count - got: %v, want: %v", got, want)
	}
}

func TestIntegration_ReadWriteTransaction_StatementBased(t *testing.T) {
	skipEmulatorTest(t)
	t.Parallel()

	ctx, cancel := context.WithTimeout(context.Background(), 5*time.Minute)
	defer cancel()
	client, _, cleanup := prepareIntegrationTest(ctx, t, DefaultSessionPoolConfig, statements[testDialect][singerDDLStatements])
	defer cleanup()

	// Set up two accounts
	accounts := []*Mutation{
		Insert("Accounts", []string{"AccountId", "Nickname", "Balance"}, []interface{}{int64(1), "Foo", int64(50)}),
		Insert("Accounts", []string{"AccountId", "Nickname", "Balance"}, []interface{}{int64(2), "Bar", int64(1)}),
	}
	if _, err := client.Apply(ctx, accounts, ApplyAtLeastOnce()); err != nil {
		t.Fatal(err)
	}

	getBalance := func(txn *ReadWriteStmtBasedTransaction, key Key) (int64, error) {
		row, err := txn.ReadRow(ctx, "Accounts", key, []string{"Balance"})
		if err != nil {
			return 0, err
		}
		var balance int64
		if err := row.Column(0, &balance); err != nil {
			return 0, err
		}
		return balance, nil
	}

	statements := func(txn *ReadWriteStmtBasedTransaction) error {
		outBalance, err := getBalance(txn, Key{1})
		if err != nil {
			return err
		}
		const transferAmt = 20
		if outBalance >= transferAmt {
			inBalance, err := getBalance(txn, Key{2})
			if err != nil {
				return err
			}
			inBalance += transferAmt
			outBalance -= transferAmt
			cols := []string{"AccountId", "Balance"}
			txn.BufferWrite([]*Mutation{
				Update("Accounts", cols, []interface{}{1, outBalance}),
				Update("Accounts", cols, []interface{}{2, inBalance}),
			})
		}
		return nil
	}

	for {
		tx, err := NewReadWriteStmtBasedTransaction(ctx, client)
		if err != nil {
			t.Fatalf("failed to begin a transaction: %v", err)
		}
		err = statements(tx)
		if err != nil && status.Code(err) != codes.Aborted {
			tx.Rollback(ctx)
			t.Fatalf("failed to execute statements: %v", err)
		} else if err == nil {
			_, err = tx.Commit(ctx)
			if err == nil {
				break
			} else if status.Code(err) != codes.Aborted {
				t.Fatalf("failed to commit a transaction: %v", err)
			}
		}
		// Set a default sleep time if the server delay is absent.
		delay := 10 * time.Millisecond
		if serverDelay, hasServerDelay := ExtractRetryDelay(err); hasServerDelay {
			delay = serverDelay
		}
		time.Sleep(delay)
	}

	// Query the updated values.
	stmt := Statement{SQL: `SELECT AccountId, Nickname, Balance FROM Accounts ORDER BY AccountId`}
	iter := client.Single().Query(ctx, stmt)
	got, err := readAllAccountsTable(iter)
	if err != nil {
		t.Fatalf("failed to read data: %v", err)
	}
	want := [][]interface{}{
		{int64(1), "Foo", int64(30)},
		{int64(2), "Bar", int64(21)},
	}
	if !testEqual(got, want) {
		t.Errorf("\ngot %v\nwant%v", got, want)
	}
}

func TestIntegration_ReadWriteTransaction_StatementBasedWithOptions(t *testing.T) {
	t.Parallel()
	skipEmulatorTest(t)

	ctx, cancel := context.WithTimeout(context.Background(), 5*time.Minute)
	defer cancel()
	client, _, cleanup := prepareIntegrationTest(ctx, t, DefaultSessionPoolConfig, statements[testDialect][singerDDLStatements])
	defer cleanup()

	// Set up two accounts
	accounts := []*Mutation{
		Insert("Accounts", []string{"AccountId", "Nickname", "Balance"}, []interface{}{int64(1), "Foo", int64(50)}),
		Insert("Accounts", []string{"AccountId", "Nickname", "Balance"}, []interface{}{int64(2), "Bar", int64(1)}),
	}
	if _, err := client.Apply(ctx, accounts, ApplyAtLeastOnce()); err != nil {
		t.Fatal(err)
	}

	getBalance := func(txn *ReadWriteStmtBasedTransaction, key Key) (int64, error) {
		row, err := txn.ReadRow(ctx, "Accounts", key, []string{"Balance"})
		if err != nil {
			return 0, err
		}
		var balance int64
		if err := row.Column(0, &balance); err != nil {
			return 0, err
		}
		return balance, nil
	}

	statements := func(txn *ReadWriteStmtBasedTransaction) error {
		outBalance, err := getBalance(txn, Key{1})
		if err != nil {
			return err
		}
		const transferAmt = 20
		if outBalance >= transferAmt {
			inBalance, err := getBalance(txn, Key{2})
			if err != nil {
				return err
			}
			inBalance += transferAmt
			outBalance -= transferAmt
			cols := []string{"AccountId", "Balance"}
			txn.BufferWrite([]*Mutation{
				Update("Accounts", cols, []interface{}{1, outBalance}),
				Update("Accounts", cols, []interface{}{2, inBalance}),
			})
		}
		return nil
	}

	var resp CommitResponse
	txOpts := TransactionOptions{CommitOptions: CommitOptions{ReturnCommitStats: true}}
	for {
		tx, err := NewReadWriteStmtBasedTransactionWithOptions(ctx, client, txOpts)
		if err != nil {
			t.Fatalf("failed to begin a transaction: %v", err)
		}
		err = statements(tx)
		if err != nil && status.Code(err) != codes.Aborted {
			tx.Rollback(ctx)
			t.Fatalf("failed to execute statements: %v", err)
		} else if err == nil {
			resp, err = tx.CommitWithReturnResp(ctx)
			if err == nil {
				break
			} else if status.Code(err) != codes.Aborted {
				t.Fatalf("failed to commit a transaction: %v", err)
			}
		}
		// Set a default sleep time if the server delay is absent.
		delay := 10 * time.Millisecond
		if serverDelay, hasServerDelay := ExtractRetryDelay(err); hasServerDelay {
			delay = serverDelay
		}
		time.Sleep(delay)
	}
	if resp.CommitStats == nil {
		t.Fatal("Missing commit stats in commit response")
	}
	expectedMutationCount := int64(8)
	if testDialect == adminpb.DatabaseDialect_POSTGRESQL {
		// for PG mutation count for Balance column is not added for AccountName index
		expectedMutationCount = int64(4)
	}
	if got, want := resp.CommitStats.MutationCount, expectedMutationCount; got != want {
		t.Errorf("Mismatch mutation count - got: %v, want: %v", got, want)
	}
}

func TestIntegration_Reads(t *testing.T) {
	t.Parallel()

	ctx, cancel := context.WithTimeout(context.Background(), 5*time.Minute)
	defer cancel()
	// Set up testing environment.
	client, _, cleanup := prepareIntegrationTest(ctx, t, DefaultSessionPoolConfig, statements[testDialect][testTableDDLStatements])
	defer cleanup()

	// Includes k0..k14. Strings sort lexically, eg "k1" < "k10" < "k2".
	var ms []*Mutation
	for i := 0; i < 15; i++ {
		ms = append(ms, InsertOrUpdate(testTable,
			testTableColumns,
			[]interface{}{fmt.Sprintf("k%d", i), fmt.Sprintf("v%d", i)}))
	}
	// Don't use ApplyAtLeastOnce, so we can test the other code path.
	if _, err := client.Apply(ctx, ms); err != nil {
		t.Fatal(err)
	}
	verifyDirectPathRemoteAddress(t)

	// Empty read.
	rows, err := readAllTestTable(client.Single().Read(ctx, testTable,
		KeyRange{Start: Key{"k99"}, End: Key{"z"}}, testTableColumns))
	if err != nil {
		t.Fatal(err)
	}
	verifyDirectPathRemoteAddress(t)
	if got, want := len(rows), 0; got != want {
		t.Errorf("got %d, want %d", got, want)
	}

	// Index empty read.
	rows, err = readAllTestTable(client.Single().ReadUsingIndex(ctx, testTable, testTableIndex,
		KeyRange{Start: Key{"v99"}, End: Key{"z"}}, testTableColumns))
	if err != nil {
		t.Fatal(err)
	}
	verifyDirectPathRemoteAddress(t)
	if got, want := len(rows), 0; got != want {
		t.Errorf("got %d, want %d", got, want)
	}

	// Point read.
	row, err := client.Single().ReadRow(ctx, testTable, Key{"k1"}, testTableColumns)
	if err != nil {
		t.Fatal(err)
	}
	verifyDirectPathRemoteAddress(t)
	var got testTableRow
	if err := row.ToStruct(&got); err != nil {
		t.Fatal(err)
	}
	if want := (testTableRow{"k1", "v1"}); got != want {
		t.Errorf("got %v, want %v", got, want)
	}

	// Point read not found.
	_, err = client.Single().ReadRow(ctx, testTable, Key{"k999"}, testTableColumns)
	if ErrCode(err) != codes.NotFound {
		t.Fatalf("got %v, want NotFound", err)
	}
	verifyDirectPathRemoteAddress(t)

	// Index point read.
	rowIndex, err := client.Single().ReadRowUsingIndex(ctx, testTable, testTableIndex, Key{"v1"}, testTableColumns)
	if err != nil {
		t.Fatal(err)
	}
	verifyDirectPathRemoteAddress(t)
	var gotIndex testTableRow
	if err := rowIndex.ToStruct(&gotIndex); err != nil {
		t.Fatal(err)
	}
	if wantIndex := (testTableRow{"k1", "v1"}); gotIndex != wantIndex {
		t.Errorf("got %v, want %v", gotIndex, wantIndex)
	}
	// Index point read not found.
	_, err = client.Single().ReadRowUsingIndex(ctx, testTable, testTableIndex, Key{"v999"}, testTableColumns)
	if ErrCode(err) != codes.NotFound {
		t.Fatalf("got %v, want NotFound", err)
	}
	verifyDirectPathRemoteAddress(t)
	rangeReads(ctx, t, client)
	indexRangeReads(ctx, t, client)
}

func TestIntegration_EarlyTimestamp(t *testing.T) {
	t.Parallel()

	// Test that we can get the timestamp from a read-only transaction as
	// soon as we have read at least one row.
	ctx, cancel := context.WithTimeout(context.Background(), 5*time.Minute)
	defer cancel()
	// Set up testing environment.
	client, _, cleanup := prepareIntegrationTest(ctx, t, DefaultSessionPoolConfig, statements[testDialect][testTableDDLStatements])
	defer cleanup()

	var ms []*Mutation
	for i := 0; i < 3; i++ {
		ms = append(ms, InsertOrUpdate(testTable,
			testTableColumns,
			[]interface{}{fmt.Sprintf("k%d", i), fmt.Sprintf("v%d", i)}))
	}
	if _, err := client.Apply(ctx, ms, ApplyAtLeastOnce()); err != nil {
		t.Fatal(err)
	}

	txn := client.Single()
	iter := txn.Read(ctx, testTable, AllKeys(), testTableColumns)
	defer iter.Stop()
	// In single-use transaction, we should get an error before reading anything.
	if _, err := txn.Timestamp(); err == nil {
		t.Error("wanted error, got nil")
	}
	// After reading one row, the timestamp should be available.
	_, err := iter.Next()
	if err != nil {
		t.Fatal(err)
	}
	if _, err := txn.Timestamp(); err != nil {
		t.Errorf("got %v, want nil", err)
	}

	txn = client.ReadOnlyTransaction()
	defer txn.Close()
	iter = txn.Read(ctx, testTable, AllKeys(), testTableColumns)
	defer iter.Stop()
	// In an ordinary read-only transaction, the timestamp should be
	// available immediately.
	if _, err := txn.Timestamp(); err != nil {
		t.Errorf("got %v, want nil", err)
	}
}

func TestIntegration_NestedTransaction(t *testing.T) {
	t.Parallel()

	// You cannot use a transaction from inside a read-write transaction.
	ctx, cancel := context.WithTimeout(context.Background(), 5*time.Minute)
	defer cancel()
	client, _, cleanup := prepareIntegrationTest(ctx, t, DefaultSessionPoolConfig, statements[testDialect][singerDDLStatements])
	defer cleanup()

	_, err := client.ReadWriteTransaction(ctx, func(ctx context.Context, tx *ReadWriteTransaction) error {
		_, err := client.ReadWriteTransaction(ctx,
			func(context.Context, *ReadWriteTransaction) error { return nil })
		if ErrCode(err) != codes.FailedPrecondition {
			t.Fatalf("got %v, want FailedPrecondition", err)
		}
		_, err = client.Single().ReadRow(ctx, "Singers", Key{1}, []string{"SingerId"})
		if ErrCode(err) != codes.FailedPrecondition {
			t.Fatalf("got %v, want FailedPrecondition", err)
		}
		rot := client.ReadOnlyTransaction()
		defer rot.Close()
		_, err = rot.ReadRow(ctx, "Singers", Key{1}, []string{"SingerId"})
		if ErrCode(err) != codes.FailedPrecondition {
			t.Fatalf("got %v, want FailedPrecondition", err)
		}
		return nil
	})
	if err != nil {
		t.Fatal(err)
	}
}

func TestIntegration_CreateDBRetry(t *testing.T) {
	skipUnsupportedPGTest(t)
	t.Parallel()

	if databaseAdmin == nil {
		t.Skip("Integration tests skipped")
	}
	skipEmulatorTest(t)

	ctx, cancel := context.WithTimeout(context.Background(), 5*time.Minute)
	defer cancel()
	dbName := dbNameSpace.New()

	// Simulate an Unavailable error on the CreateDatabase RPC.
	hasReturnedUnavailable := false
	interceptor := func(ctx context.Context, method string, req, reply interface{}, cc *grpc.ClientConn, invoker grpc.UnaryInvoker, opts ...grpc.CallOption) error {
		err := invoker(ctx, method, req, reply, cc, opts...)
		if !hasReturnedUnavailable && err == nil {
			hasReturnedUnavailable = true
			return status.Error(codes.Unavailable, "Injected unavailable error")
		}
		return err
	}

	dbAdmin, err := database.NewDatabaseAdminClient(ctx, option.WithGRPCDialOption(grpc.WithUnaryInterceptor(interceptor)))
	if err != nil {
		log.Fatalf("cannot create dbAdmin client: %v", err)
	}
	op, err := dbAdmin.CreateDatabaseWithRetry(ctx, &adminpb.CreateDatabaseRequest{
		Parent:          fmt.Sprintf("projects/%v/instances/%v", testProjectID, testInstanceID),
		CreateStatement: "CREATE DATABASE " + dbName,
		DatabaseDialect: testDialect,
	})
	if err != nil {
		t.Fatalf("failed to create database: %v", err)
	}
	_, err = op.Wait(ctx)
	if err != nil {
		t.Fatalf("failed to create database: %v", err)
	}
	if !hasReturnedUnavailable {
		t.Fatalf("interceptor did not return Unavailable")
	}
}

// Test client recovery on database recreation.
func TestIntegration_DbRemovalRecovery(t *testing.T) {
	t.Parallel()

	ctx, cancel := context.WithTimeout(context.Background(), 5*time.Minute)
	defer cancel()
	// Create a client with MinOpened=0 to prevent the session pool maintainer
	// from repeatedly trying to create sessions for the invalid database.
	client, dbPath, cleanup := prepareIntegrationTest(ctx, t, SessionPoolConfig{}, statements[testDialect][singerDDLStatements])
	defer cleanup()

	// Drop the testing database.
	if err := databaseAdmin.DropDatabase(ctx, &adminpb.DropDatabaseRequest{Database: dbPath}); err != nil {
		t.Fatalf("failed to drop testing database %v: %v", dbPath, err)
	}

	// Now, send the query.
	iter := client.Single().Query(ctx, Statement{SQL: "SELECT SingerId FROM Singers"})
	defer iter.Stop()
	if _, err := iter.Next(); err == nil {
		t.Errorf("client sends query to removed database successfully, want it to fail")
	}
	verifyDirectPathRemoteAddress(t)

	// Recreate database and table.
	dbName := dbPath[strings.LastIndex(dbPath, "/")+1:]
	req := &adminpb.CreateDatabaseRequest{
		Parent:          fmt.Sprintf("projects/%v/instances/%v", testProjectID, testInstanceID),
		CreateStatement: "CREATE DATABASE " + dbName,
		ExtraStatements: []string{`CREATE TABLE Singers (
				SingerId        INT64 NOT NULL,
				FirstName       STRING(1024),
				LastName        STRING(1024),
				SingerInfo      BYTES(MAX)
			) PRIMARY KEY (SingerId)`},
		DatabaseDialect: testDialect,
	}
	if testDialect == adminpb.DatabaseDialect_POSTGRESQL {
		req.ExtraStatements = []string{}
	}
	op, err := databaseAdmin.CreateDatabaseWithRetry(ctx, req)
	if err != nil {
		t.Fatalf("cannot recreate testing DB %v: %v", dbPath, err)
	}
	if _, err := op.Wait(ctx); err != nil {
		t.Fatalf("cannot recreate testing DB %v: %v", dbPath, err)
	}
	if testDialect == adminpb.DatabaseDialect_POSTGRESQL {
		op, err := databaseAdmin.UpdateDatabaseDdl(ctx, &adminpb.UpdateDatabaseDdlRequest{
			Database: dbPath,
			Statements: []string{`
			CREATE TABLE Singers (
				SingerId INT8 NOT NULL,
				FirstName VARCHAR(1024),
				LastName  VARCHAR(1024),
				SingerInfo	BYTEA,
				PRIMARY KEY(SingerId)
			)`},
		})
		if err != nil {
			t.Fatalf("cannot create singers table %v: %v", dbPath, err)
		}
		if err := op.Wait(ctx); err != nil {
			t.Fatalf("timeout creating singers table %v: %v", dbPath, err)
		}
	}

	// Now, send the query again.
	iter = client.Single().Query(ctx, Statement{SQL: "SELECT SingerId FROM Singers"})
	defer iter.Stop()
	_, err = iter.Next()
	if err != nil && err != iterator.Done {
		t.Errorf("failed to send query to database %v: %v", dbPath, err)
	}
	verifyDirectPathRemoteAddress(t)
}

// Test encoding/decoding non-struct Cloud Spanner types.
func TestIntegration_BasicTypes(t *testing.T) {
	skipUnsupportedPGTest(t)
	t.Parallel()

	ctx, cancel := context.WithTimeout(context.Background(), 5*time.Minute)
	defer cancel()
	stmts := singerDBStatements
	if !isEmulatorEnvSet() {
		stmts = []string{
			`CREATE TABLE Singers (
					SingerId	INT64 NOT NULL,
					FirstName	STRING(1024),
					LastName	STRING(1024),
					SingerInfo	BYTES(MAX)
				) PRIMARY KEY (SingerId)`,
			`CREATE INDEX SingerByName ON Singers(FirstName, LastName)`,
			`CREATE TABLE Accounts (
					AccountId	INT64 NOT NULL,
					Nickname	STRING(100),
					Balance		INT64 NOT NULL,
				) PRIMARY KEY (AccountId)`,
			`CREATE INDEX AccountByNickname ON Accounts(Nickname) STORING (Balance)`,
			`CREATE TABLE Types (
					RowID		INT64 NOT NULL,
					String		STRING(MAX),
					StringArray	ARRAY<STRING(MAX)>,
					Bytes		BYTES(MAX),
					BytesArray	ARRAY<BYTES(MAX)>,
					Int64a		INT64,
					Int64Array	ARRAY<INT64>,
					Bool		BOOL,
					BoolArray	ARRAY<BOOL>,
					Float64		FLOAT64,
					Float64Array	ARRAY<FLOAT64>,
					Date		DATE,
					DateArray	ARRAY<DATE>,
					Timestamp	TIMESTAMP,
					TimestampArray	ARRAY<TIMESTAMP>,
					Numeric		NUMERIC,
					NumericArray	ARRAY<NUMERIC>,
					JSON		JSON,
					JSONArray	ARRAY<JSON>
				) PRIMARY KEY (RowID)`,
		}
	}
	client, _, cleanup := prepareIntegrationTest(ctx, t, DefaultSessionPoolConfig, stmts)
	defer cleanup()

	t1, _ := time.Parse(time.RFC3339Nano, "2016-11-15T15:04:05.999999999Z")
	// Boundaries
	t2, _ := time.Parse(time.RFC3339Nano, "0001-01-01T00:00:00.000000000Z")
	t3, _ := time.Parse(time.RFC3339Nano, "9999-12-31T23:59:59.999999999Z")
	d1, _ := civil.ParseDate("2016-11-15")
	// Boundaries
	d2, _ := civil.ParseDate("0001-01-01")
	d3, _ := civil.ParseDate("9999-12-31")

	n0 := big.Rat{}
	n1p, _ := (&big.Rat{}).SetString("123456789")
	n2p, _ := (&big.Rat{}).SetString("123456789/1000000000")
	n1 := *n1p
	n2 := *n2p

	type Message struct {
		Name string
		Body string
		Time int64
	}
	msg := Message{"Alice", "Hello", 1294706395881547000}
	jsonStr := `{"Name":"Alice","Body":"Hello","Time":1294706395881547000}`
	var unmarshalledJSONstruct interface{}
	json.Unmarshal([]byte(jsonStr), &unmarshalledJSONstruct)

	tests := []struct {
		col  string
		val  interface{}
		want interface{}
	}{
		{col: "String", val: ""},
		{col: "String", val: "", want: NullString{"", true}},
		{col: "String", val: "foo"},
		{col: "String", val: "foo", want: NullString{"foo", true}},
		{col: "String", val: NullString{"bar", true}, want: "bar"},
		{col: "String", val: NullString{"bar", false}, want: NullString{"", false}},
		{col: "String", val: nil, want: NullString{}},
		{col: "StringArray", val: []string(nil), want: []NullString(nil)},
		{col: "StringArray", val: []string{}, want: []NullString{}},
		{col: "StringArray", val: []string{"foo", "bar"}, want: []NullString{{"foo", true}, {"bar", true}}},
		{col: "StringArray", val: []NullString(nil)},
		{col: "StringArray", val: []NullString{}},
		{col: "StringArray", val: []NullString{{"foo", true}, {}}},
		{col: "Bytes", val: []byte{}},
		{col: "Bytes", val: []byte{1, 2, 3}},
		{col: "Bytes", val: []byte(nil)},
		{col: "BytesArray", val: [][]byte(nil)},
		{col: "BytesArray", val: [][]byte{}},
		{col: "BytesArray", val: [][]byte{{1}, {2, 3}}},
		{col: "Int64a", val: 0, want: int64(0)},
		{col: "Int64a", val: -1, want: int64(-1)},
		{col: "Int64a", val: 2, want: int64(2)},
		{col: "Int64a", val: int64(3)},
		{col: "Int64a", val: 4, want: NullInt64{4, true}},
		{col: "Int64a", val: NullInt64{5, true}, want: int64(5)},
		{col: "Int64a", val: NullInt64{6, true}, want: int64(6)},
		{col: "Int64a", val: NullInt64{7, false}, want: NullInt64{0, false}},
		{col: "Int64a", val: nil, want: NullInt64{}},
		{col: "Int64Array", val: []int(nil), want: []NullInt64(nil)},
		{col: "Int64Array", val: []int{}, want: []NullInt64{}},
		{col: "Int64Array", val: []int{1, 2}, want: []NullInt64{{1, true}, {2, true}}},
		{col: "Int64Array", val: []int64(nil), want: []NullInt64(nil)},
		{col: "Int64Array", val: []int64{}, want: []NullInt64{}},
		{col: "Int64Array", val: []int64{1, 2}, want: []NullInt64{{1, true}, {2, true}}},
		{col: "Int64Array", val: []NullInt64(nil)},
		{col: "Int64Array", val: []NullInt64{}},
		{col: "Int64Array", val: []NullInt64{{1, true}, {}}},
		{col: "Bool", val: false},
		{col: "Bool", val: true},
		{col: "Bool", val: false, want: NullBool{false, true}},
		{col: "Bool", val: true, want: NullBool{true, true}},
		{col: "Bool", val: NullBool{true, true}},
		{col: "Bool", val: NullBool{false, false}},
		{col: "Bool", val: nil, want: NullBool{}},
		{col: "BoolArray", val: []bool(nil), want: []NullBool(nil)},
		{col: "BoolArray", val: []bool{}, want: []NullBool{}},
		{col: "BoolArray", val: []bool{true, false}, want: []NullBool{{true, true}, {false, true}}},
		{col: "BoolArray", val: []NullBool(nil)},
		{col: "BoolArray", val: []NullBool{}},
		{col: "BoolArray", val: []NullBool{{false, true}, {true, true}, {}}},
		{col: "Float64", val: 0.0},
		{col: "Float64", val: 3.14},
		{col: "Float64", val: math.NaN()},
		{col: "Float64", val: math.Inf(1)},
		{col: "Float64", val: math.Inf(-1)},
		{col: "Float64", val: 2.78, want: NullFloat64{2.78, true}},
		{col: "Float64", val: NullFloat64{2.71, true}, want: 2.71},
		{col: "Float64", val: NullFloat64{1.41, true}, want: NullFloat64{1.41, true}},
		{col: "Float64", val: NullFloat64{0, false}},
		{col: "Float64", val: nil, want: NullFloat64{}},
		{col: "Float64Array", val: []float64(nil), want: []NullFloat64(nil)},
		{col: "Float64Array", val: []float64{}, want: []NullFloat64{}},
		{col: "Float64Array", val: []float64{2.72, 3.14, math.Inf(1)}, want: []NullFloat64{{2.72, true}, {3.14, true}, {math.Inf(1), true}}},
		{col: "Float64Array", val: []NullFloat64(nil)},
		{col: "Float64Array", val: []NullFloat64{}},
		{col: "Float64Array", val: []NullFloat64{{2.72, true}, {math.Inf(1), true}, {}}},
		{col: "Date", val: d1},
		{col: "Date", val: d1, want: NullDate{d1, true}},
		{col: "Date", val: NullDate{d1, true}},
		{col: "Date", val: NullDate{d1, true}, want: d1},
		{col: "Date", val: NullDate{civil.Date{}, false}},
		{col: "DateArray", val: []civil.Date(nil), want: []NullDate(nil)},
		{col: "DateArray", val: []civil.Date{}, want: []NullDate{}},
		{col: "DateArray", val: []civil.Date{d1, d2, d3}, want: []NullDate{{d1, true}, {d2, true}, {d3, true}}},
		{col: "Timestamp", val: t1},
		{col: "Timestamp", val: t1, want: NullTime{t1, true}},
		{col: "Timestamp", val: NullTime{t1, true}},
		{col: "Timestamp", val: NullTime{t1, true}, want: t1},
		{col: "Timestamp", val: NullTime{}},
		{col: "Timestamp", val: nil, want: NullTime{}},
		{col: "TimestampArray", val: []time.Time(nil), want: []NullTime(nil)},
		{col: "TimestampArray", val: []time.Time{}, want: []NullTime{}},
		{col: "TimestampArray", val: []time.Time{t1, t2, t3}, want: []NullTime{{t1, true}, {t2, true}, {t3, true}}},
		{col: "Numeric", val: n1},
		{col: "Numeric", val: n2},
		{col: "Numeric", val: n1, want: NullNumeric{n1, true}},
		{col: "Numeric", val: n2, want: NullNumeric{n2, true}},
		{col: "Numeric", val: NullNumeric{n1, true}, want: n1},
		{col: "Numeric", val: NullNumeric{n1, true}, want: NullNumeric{n1, true}},
		{col: "Numeric", val: NullNumeric{n0, false}},
		{col: "Numeric", val: nil, want: NullNumeric{}},
		{col: "NumericArray", val: []big.Rat(nil), want: []NullNumeric(nil)},
		{col: "NumericArray", val: []big.Rat{}, want: []NullNumeric{}},
		{col: "NumericArray", val: []big.Rat{n1, n2}, want: []NullNumeric{{n1, true}, {n2, true}}},
		{col: "NumericArray", val: []NullNumeric(nil)},
		{col: "NumericArray", val: []NullNumeric{}},
		{col: "NumericArray", val: []NullNumeric{{n1, true}, {n2, true}, {}}},
		{col: "String", val: nil, want: NullString{}},
		{col: "StringArray", val: nil, want: []NullString(nil)},
		{col: "Bytes", val: nil, want: []byte(nil)},
		{col: "BytesArray", val: nil, want: [][]byte(nil)},
		{col: "Int64a", val: nil, want: NullInt64{}},
		{col: "Int64Array", val: nil, want: []NullInt64(nil)},
		{col: "Bool", val: nil, want: NullBool{}},
		{col: "BoolArray", val: nil, want: []NullBool(nil)},
		{col: "Float64", val: nil, want: NullFloat64{}},
		{col: "Float64Array", val: nil, want: []NullFloat64(nil)},
		{col: "Date", val: nil, want: NullDate{}},
		{col: "DateArray", val: nil, want: []NullDate(nil)},
		{col: "Timestamp", val: nil, want: NullTime{}},
		{col: "TimestampArray", val: nil, want: []NullTime(nil)},
		{col: "Numeric", val: nil, want: NullNumeric{}},
		{col: "NumericArray", val: nil, want: []NullNumeric(nil)},
	}

	// Write rows into table first using DML. Only do this on real Spanner
	// as the emulator does not support untyped parameters.
	// TODO: Remove when the emulator supports untyped parameters.
	if !isEmulatorEnvSet() {
		statements := make([]Statement, 0)
		for i, test := range tests {
			stmt := NewStatement(fmt.Sprintf("INSERT INTO Types (RowId, `%s`) VALUES (@id, @value)", test.col))
			// Note: We are not setting the parameter type here to ensure that it
			// can be automatically recognized when it is actually needed.
			stmt.Params["id"] = i
			stmt.Params["value"] = test.val
			statements = append(statements, stmt)
		}
		_, err := client.ReadWriteTransaction(ctx, func(ctx context.Context, tx *ReadWriteTransaction) error {
			rowCounts, err := tx.BatchUpdate(ctx, statements)
			if err != nil {
				return err
			}
			if len(rowCounts) != len(tests) {
				return fmt.Errorf("rowCounts length mismatch\nGot: %v\nWant: %v", len(rowCounts), len(tests))
			}
			for i, c := range rowCounts {
				if c != 1 {
					return fmt.Errorf("row count mismatch for row %v:\nGot: %v\nWant: %v", i, c, 1)
				}
			}
			return nil
		})
		if err != nil {
			t.Fatalf("failed to insert values using DML: %v", err)
		}
		// Delete all the rows so we can insert them using mutations as well.
		_, err = client.Apply(ctx, []*Mutation{Delete("Types", AllKeys())})
		if err != nil {
			t.Fatalf("failed to delete all rows: %v", err)
		}
	}

	if !isEmulatorEnvSet() {
		tests = append(tests, []struct {
			col  string
			val  interface{}
			want interface{}
		}{
			{col: "JSON", val: NullJSON{msg, true}, want: NullJSON{unmarshalledJSONstruct, true}},
			{col: "JSON", val: NullJSON{msg, false}, want: NullJSON{}},
			{col: "JSON", val: nil, want: NullJSON{}},
			{col: "JSONArray", val: []NullJSON(nil)},
			{col: "JSONArray", val: []NullJSON{}},
			{col: "JSONArray", val: []NullJSON{{msg, true}, {msg, true}, {}}, want: []NullJSON{{unmarshalledJSONstruct, true}, {unmarshalledJSONstruct, true}, {}}},
		}...)
	}

	// Verify that we can insert the rows using mutations.
	var muts []*Mutation
	for i, test := range tests {
		muts = append(muts, InsertOrUpdate("Types", []string{"RowID", test.col}, []interface{}{i, test.val}))
	}
	if _, err := client.Apply(ctx, muts, ApplyAtLeastOnce()); err != nil {
		t.Fatal(err)
	}

	for i, test := range tests {
		row, err := client.Single().ReadRow(ctx, "Types", []interface{}{i}, []string{test.col})
		if err != nil {
			t.Fatalf("Unable to fetch row %v: %v", i, err)
		}
		verifyDirectPathRemoteAddress(t)
		// Create new instance of type of test.want.
		want := test.want
		if want == nil {
			want = test.val
		}
		gotp := reflect.New(reflect.TypeOf(want))
		if err := row.Column(0, gotp.Interface()); err != nil {
			t.Errorf("%d: col:%v val:%#v, %v", i, test.col, test.val, err)
			continue
		}
		got := reflect.Indirect(gotp).Interface()

		// One of the test cases is checking NaN handling.  Given
		// NaN!=NaN, we can't use reflect to test for it.
		if isNaN(got) && isNaN(want) {
			continue
		}

		// Check non-NaN cases.
		if !testEqual(got, want) {
			t.Errorf("%d: col:%v val:%#v, got %#v, want %#v", i, test.col, test.val, got, want)
			continue
		}
	}
}

// Test decoding Cloud Spanner STRUCT type.
func TestIntegration_StructTypes(t *testing.T) {
	skipUnsupportedPGTest(t)
	t.Parallel()

	ctx, cancel := context.WithTimeout(context.Background(), 5*time.Minute)
	defer cancel()
	client, _, cleanup := prepareIntegrationTest(ctx, t, DefaultSessionPoolConfig, singerDBStatements)
	defer cleanup()

	tests := []struct {
		q    Statement
		want func(r *Row) error
	}{
		{
			q: Statement{SQL: `SELECT ARRAY(SELECT STRUCT(1, 2))`},
			want: func(r *Row) error {
				// Test STRUCT ARRAY decoding to []NullRow.
				var rows []NullRow
				if err := r.Column(0, &rows); err != nil {
					return err
				}
				if len(rows) != 1 {
					return fmt.Errorf("len(rows) = %d; want 1", len(rows))
				}
				if !rows[0].Valid {
					return fmt.Errorf("rows[0] is NULL")
				}
				var i, j int64
				if err := rows[0].Row.Columns(&i, &j); err != nil {
					return err
				}
				if i != 1 || j != 2 {
					return fmt.Errorf("got (%d,%d), want (1,2)", i, j)
				}
				return nil
			},
		},
		{
			q: Statement{SQL: `SELECT ARRAY(SELECT STRUCT(1 as foo, 2 as bar)) as col1`},
			want: func(r *Row) error {
				// Test Row.ToStruct.
				s := struct {
					Col1 []*struct {
						Foo int64 `spanner:"foo"`
						Bar int64 `spanner:"bar"`
					} `spanner:"col1"`
				}{}
				if err := r.ToStruct(&s); err != nil {
					return err
				}
				want := struct {
					Col1 []*struct {
						Foo int64 `spanner:"foo"`
						Bar int64 `spanner:"bar"`
					} `spanner:"col1"`
				}{
					Col1: []*struct {
						Foo int64 `spanner:"foo"`
						Bar int64 `spanner:"bar"`
					}{
						{
							Foo: 1,
							Bar: 2,
						},
					},
				}
				if !testEqual(want, s) {
					return fmt.Errorf("unexpected decoding result: %v, want %v", s, want)
				}
				return nil
			},
		},
	}
	for i, test := range tests {
		iter := client.Single().Query(ctx, test.q)
		defer iter.Stop()
		row, err := iter.Next()
		if err != nil {
			t.Errorf("%d: %v", i, err)
			continue
		}
		if err := test.want(row); err != nil {
			t.Errorf("%d: %v", i, err)
			continue
		}
	}
}

func TestIntegration_StructParametersUnsupported(t *testing.T) {
	skipUnsupportedPGTest(t)
	skipEmulatorTest(t)
	t.Parallel()

	ctx, cancel := context.WithTimeout(context.Background(), 5*time.Minute)
	defer cancel()
	client, _, cleanup := prepareIntegrationTest(ctx, t, DefaultSessionPoolConfig, nil)
	defer cleanup()

	for _, test := range []struct {
		param       interface{}
		wantCode    codes.Code
		wantMsgPart string
	}{
		{
			struct {
				Field int
			}{10},
			codes.Unimplemented,
			"Unsupported query shape: " +
				"A struct value cannot be returned as a column value. " +
				"Rewrite the query to flatten the struct fields in the result.",
		},
		{
			[]struct {
				Field int
			}{{10}, {20}},
			codes.Unimplemented,
			"Unsupported query shape: " +
				"This query can return a null-valued array of struct, " +
				"which is not supported by Spanner.",
		},
	} {
		iter := client.Single().Query(ctx, Statement{
			SQL:    "SELECT @p",
			Params: map[string]interface{}{"p": test.param},
		})
		_, err := iter.Next()
		iter.Stop()
		if msg, ok := matchError(err, test.wantCode, test.wantMsgPart); !ok {
			t.Fatal(msg)
		}
	}
}

// Test queries of the form "SELECT expr".
func TestIntegration_QueryExpressions(t *testing.T) {
	skipUnsupportedPGTest(t)
	t.Parallel()

	ctx, cancel := context.WithTimeout(context.Background(), 5*time.Minute)
	defer cancel()
	client, _, cleanup := prepareIntegrationTest(ctx, t, DefaultSessionPoolConfig, nil)
	defer cleanup()

	newRow := func(vals []interface{}) *Row {
		row, err := NewRow(make([]string, len(vals)), vals)
		if err != nil {
			t.Fatal(err)
		}
		return row
	}

	tests := []struct {
		expr string
		want interface{}
	}{
		{"1", int64(1)},
		{"[1, 2, 3]", []NullInt64{{1, true}, {2, true}, {3, true}}},
		{"[1, NULL, 3]", []NullInt64{{1, true}, {0, false}, {3, true}}},
		{"IEEE_DIVIDE(1, 0)", math.Inf(1)},
		{"IEEE_DIVIDE(-1, 0)", math.Inf(-1)},
		{"IEEE_DIVIDE(0, 0)", math.NaN()},
		// TODO(jba): add IEEE_DIVIDE(0, 0) to the following array when we have a better equality predicate.
		{"[IEEE_DIVIDE(1, 0), IEEE_DIVIDE(-1, 0)]", []NullFloat64{{math.Inf(1), true}, {math.Inf(-1), true}}},
		{"ARRAY(SELECT AS STRUCT * FROM (SELECT 'a', 1) WHERE 0 = 1)", []NullRow{}},
		{"ARRAY(SELECT STRUCT(1, 2))", []NullRow{{Row: *newRow([]interface{}{1, 2}), Valid: true}}},
	}
	for _, test := range tests {
		iter := client.Single().Query(ctx, Statement{SQL: "SELECT " + test.expr})
		defer iter.Stop()
		row, err := iter.Next()
		if err != nil {
			t.Errorf("%q: %v", test.expr, err)
			continue
		}
		// Create new instance of type of test.want.
		gotp := reflect.New(reflect.TypeOf(test.want))
		if err := row.Column(0, gotp.Interface()); err != nil {
			t.Errorf("%q: Column returned error %v", test.expr, err)
			continue
		}
		got := reflect.Indirect(gotp).Interface()
		// TODO(jba): remove isNaN special case when we have a better equality predicate.
		if isNaN(got) && isNaN(test.want) {
			continue
		}
		if !testEqual(got, test.want) {
			t.Errorf("%q\n got  %#v\nwant %#v", test.expr, got, test.want)
		}
	}
}

func TestIntegration_QueryStats(t *testing.T) {
	skipEmulatorTest(t)
	t.Parallel()

	ctx, cancel := context.WithTimeout(context.Background(), 5*time.Minute)
	defer cancel()
	client, _, cleanup := prepareIntegrationTest(ctx, t, DefaultSessionPoolConfig, statements[testDialect][singerDDLStatements])
	defer cleanup()

	accounts := []*Mutation{
		Insert("Accounts", []string{"AccountId", "Nickname", "Balance"}, []interface{}{int64(1), "Foo", int64(50)}),
		Insert("Accounts", []string{"AccountId", "Nickname", "Balance"}, []interface{}{int64(2), "Bar", int64(1)}),
	}
	if _, err := client.Apply(ctx, accounts, ApplyAtLeastOnce()); err != nil {
		t.Fatal(err)
	}
	const sql = "SELECT Balance FROM Accounts"

	qp, err := client.Single().AnalyzeQuery(ctx, Statement{sql, nil})
	if err != nil {
		t.Fatal(err)
	}
	if len(qp.PlanNodes) == 0 {
		t.Error("got zero plan nodes, expected at least one")
	}

	iter := client.Single().QueryWithStats(ctx, Statement{sql, nil})
	defer iter.Stop()
	for {
		_, err := iter.Next()
		if err == iterator.Done {
			break
		}
		if err != nil {
			t.Fatal(err)
		}
	}
	if iter.QueryPlan == nil {
		t.Error("got nil QueryPlan, expected one")
	}
	if iter.QueryStats == nil {
		t.Error("got nil QueryStats, expected some")
	}
}

func TestIntegration_InvalidDatabase(t *testing.T) {
	t.Parallel()

	if databaseAdmin == nil {
		t.Skip("Integration tests skipped")
	}
	ctx := context.Background()
	dbPath := fmt.Sprintf("projects/%v/instances/%v/databases/invalid", testProjectID, testInstanceID)
	c, err := createClient(ctx, dbPath, SessionPoolConfig{})
	// Client creation should succeed even if the database is invalid.
	if err != nil {
		t.Fatal(err)
	}
	_, err = c.Single().ReadRow(ctx, "TestTable", Key{1}, []string{"col1"})
	if msg, ok := matchError(err, codes.NotFound, ""); !ok {
		t.Fatal(msg)
	}
}

func TestIntegration_ReadErrors(t *testing.T) {
	t.Parallel()

	ctx, cancel := context.WithTimeout(context.Background(), 5*time.Minute)
	defer cancel()
<<<<<<< HEAD
	client, _, cleanup := prepareIntegrationTest(ctx, t, DefaultSessionPoolConfig, statements[testDialect][readDDLStatements])
=======
	client, _, cleanup := prepareIntegrationTest(ctx, t, DefaultSessionPoolConfig, statements[testDialect][testTableDDLStatements])
>>>>>>> 418712e8
	defer cleanup()

	var ms []*Mutation
	for i := 0; i < 2; i++ {
		ms = append(ms, InsertOrUpdate(testTable,
			testTableColumns,
			[]interface{}{fmt.Sprintf("k%d", i), fmt.Sprintf("v")}))
	}
	if _, err := client.Apply(ctx, ms); err != nil {
		t.Fatal(err)
	}

	// Read over invalid table fails
	_, err := client.Single().ReadRow(ctx, "badTable", Key{1}, []string{"StringValue"})
	if msg, ok := matchError(err, codes.NotFound, "badTable"); !ok {
		t.Error(msg)
	}
	// Read over invalid column fails
	_, err = client.Single().ReadRow(ctx, "TestTable", Key{1}, []string{"badcol"})
	if msg, ok := matchError(err, codes.NotFound, "badcol"); !ok {
		t.Error(msg)
	}

	// Invalid query fails
	iter := client.Single().Query(ctx, Statement{SQL: "SELECT Apples AND Oranges"})
	defer iter.Stop()
	_, err = iter.Next()
<<<<<<< HEAD

	errorMessage := "unrecognized name"
	if testDialect == adminpb.DatabaseDialect_POSTGRESQL {
		errorMessage = "does not exist"
	}
	if msg, ok := matchError(err, codes.InvalidArgument, errorMessage); !ok {
		t.Error(msg)
=======
	if testDialect == adminpb.DatabaseDialect_POSTGRESQL {
		if msg, ok := matchError(err, codes.InvalidArgument, "column \"apples\" does not exist"); !ok {
			t.Error(msg)
		}
	} else {
		if msg, ok := matchError(err, codes.InvalidArgument, "unrecognized name"); !ok {
			t.Error(msg)
		}
>>>>>>> 418712e8
	}

	// Read should fail on cancellation.
	cctx, cancel := context.WithCancel(ctx)
	cancel()
	_, err = client.Single().ReadRow(cctx, "TestTable", Key{1}, []string{"StringValue"})
	if msg, ok := matchError(err, codes.Canceled, ""); !ok {
		t.Error(msg)
	}
	// Read should fail if deadline exceeded.
	dctx, cancel := context.WithTimeout(ctx, time.Nanosecond)
	defer cancel()
	<-dctx.Done()
	_, err = client.Single().ReadRow(dctx, "TestTable", Key{1}, []string{"StringValue"})
	if msg, ok := matchError(err, codes.DeadlineExceeded, ""); !ok {
		t.Error(msg)
	}
	// Read should fail if there are multiple rows returned.
	_, err = client.Single().ReadRowUsingIndex(ctx, testTable, testTableIndex, Key{"v"}, testTableColumns)
	wantMsgPart := fmt.Sprintf("more than one row found by index(Table: %v, IndexKey: %v, Index: %v)", testTable, Key{"v"}, testTableIndex)
	if msg, ok := matchError(err, codes.FailedPrecondition, wantMsgPart); !ok {
		t.Error(msg)
	}
}

// Test TransactionRunner. Test that transactions are aborted and retried as
// expected.
func TestIntegration_TransactionRunner(t *testing.T) {
	t.Parallel()

	ctx, cancel := context.WithTimeout(context.Background(), 5*time.Minute)
	defer cancel()
	client, _, cleanup := prepareIntegrationTest(ctx, t, DefaultSessionPoolConfig, statements[testDialect][singerDDLStatements])
	defer cleanup()

	// Test 1: User error should abort the transaction.
	_, _ = client.ReadWriteTransaction(ctx, func(ctx context.Context, tx *ReadWriteTransaction) error {
		tx.BufferWrite([]*Mutation{
			Insert("Accounts", []string{"AccountId", "Nickname", "Balance"}, []interface{}{int64(1), "Foo", int64(50)})})
		return errors.New("user error")
	})
	// Empty read.
	rows, err := readAllTestTable(client.Single().Read(ctx, "Accounts", Key{1}, []string{"AccountId", "Nickname", "Balance"}))
	if err != nil {
		t.Fatal(err)
	}
	if got, want := len(rows), 0; got != want {
		t.Errorf("Empty read, got %d, want %d.", got, want)
	}

	// Test 2: Expect abort and retry.
	// We run two ReadWriteTransactions concurrently and make txn1 abort txn2 by
	// committing writes to the column txn2 have read, and expect the following
	// read to abort and txn2 retries.

	// Set up two accounts
	accounts := []*Mutation{
		Insert("Accounts", []string{"AccountId", "Balance"}, []interface{}{int64(1), int64(0)}),
		Insert("Accounts", []string{"AccountId", "Balance"}, []interface{}{int64(2), int64(1)}),
	}
	if _, err := client.Apply(ctx, accounts, ApplyAtLeastOnce()); err != nil {
		t.Fatal(err)
	}

	var (
		cTxn1Start  = make(chan struct{})
		cTxn1Commit = make(chan struct{})
		cTxn2Start  = make(chan struct{})
		wg          sync.WaitGroup
	)

	// read balance, check error if we don't expect abort.
	readBalance := func(tx interface {
		ReadRow(ctx context.Context, table string, key Key, columns []string) (*Row, error)
	}, key int64, expectAbort bool) (int64, error) {
		var b int64
		r, e := tx.ReadRow(ctx, "Accounts", Key{int64(key)}, []string{"Balance"})
		if e != nil {
			if expectAbort && !isAbortedErr(e) {
				t.Errorf("ReadRow got %v, want Abort error.", e)
			}
			// Verify that we received and are able to extract retry info from
			// the aborted error.
			if _, hasRetryInfo := ExtractRetryDelay(e); !hasRetryInfo {
				t.Errorf("Got Abort error without RetryInfo\nGot: %v", e)
			}
			return b, e
		}
		if ce := r.Column(0, &b); ce != nil {
			return b, ce
		}
		return b, nil
	}

	wg.Add(2)
	// Txn 1
	go func() {
		defer wg.Done()
		var once sync.Once
		_, e := client.ReadWriteTransaction(ctx, func(ctx context.Context, tx *ReadWriteTransaction) error {
			b, e := readBalance(tx, 1, false)
			if e != nil {
				return e
			}
			// txn 1 can abort, in that case we skip closing the channel on
			// retry.
			once.Do(func() { close(cTxn1Start) })
			e = tx.BufferWrite([]*Mutation{
				Update("Accounts", []string{"AccountId", "Balance"}, []interface{}{int64(1), int64(b + 1)})})
			if e != nil {
				return e
			}
			// Wait for second transaction.
			<-cTxn2Start
			return nil
		})
		close(cTxn1Commit)
		if e != nil {
			t.Errorf("Transaction 1 commit, got %v, want nil.", e)
		}
	}()
	// Txn 2
	go func() {
		// Wait until txn 1 starts.
		<-cTxn1Start
		defer wg.Done()
		var (
			once sync.Once
			b1   int64
			b2   int64
			e    error
		)
		_, e = client.ReadWriteTransaction(ctx, func(ctx context.Context, tx *ReadWriteTransaction) error {
			if b1, e = readBalance(tx, 1, false); e != nil {
				return e
			}
			// Skip closing channel on retry.
			once.Do(func() { close(cTxn2Start) })
			// Wait until txn 1 successfully commits.
			<-cTxn1Commit
			// Txn1 has committed and written a balance to the account. Now this
			// transaction (txn2) reads and re-writes the balance. The first
			// time through, it will abort because it overlaps with txn1. Then
			// it will retry after txn1 commits, and succeed.
			if b2, e = readBalance(tx, 2, true); e != nil {
				return e
			}
			return tx.BufferWrite([]*Mutation{
				Update("Accounts", []string{"AccountId", "Balance"}, []interface{}{int64(2), int64(b1 + b2)})})
		})
		if e != nil {
			t.Errorf("Transaction 2 commit, got %v, want nil.", e)
		}
	}()
	wg.Wait()
	// Check that both transactions' effects are visible.
	for i := int64(1); i <= int64(2); i++ {
		if b, e := readBalance(client.Single(), i, false); e != nil {
			t.Fatalf("ReadBalance for key %d error %v.", i, e)
		} else if b != i {
			t.Errorf("Balance for key %d, got %d, want %d.", i, b, i)
		}
	}
}

// Test PartitionQuery of BatchReadOnlyTransaction, create partitions then
// serialize and deserialize both transaction and partition to be used in
// execution on another client, and compare results.
func TestIntegration_BatchQuery(t *testing.T) {
	t.Parallel()

	// Set up testing environment.
	var (
		client2 *Client
		err     error
	)
	ctx, cancel := context.WithTimeout(context.Background(), 5*time.Minute)
	defer cancel()
	client, dbPath, cleanup := prepareIntegrationTest(ctx, t, DefaultSessionPoolConfig, statements[testDialect][simpleDDLStatements])
	defer cleanup()

	if err = populate(ctx, client); err != nil {
		t.Fatal(err)
	}
	if client2, err = createClient(ctx, dbPath, SessionPoolConfig{}); err != nil {
		t.Fatal(err)
	}
	defer client2.Close()

	// PartitionQuery
	var (
		txn        *BatchReadOnlyTransaction
		partitions []*Partition
		stmt       = Statement{SQL: "SELECT * FROM test;"}
	)

	if txn, err = client.BatchReadOnlyTransaction(ctx, StrongRead()); err != nil {
		t.Fatal(err)
	}
	defer txn.Cleanup(ctx)
	if partitions, err = txn.PartitionQuery(ctx, stmt, PartitionOptions{0, 3}); err != nil {
		t.Fatal(err)
	}

	// Reconstruct BatchReadOnlyTransactionID and execute partitions
	var (
		tid2      BatchReadOnlyTransactionID
		data      []byte
		gotResult bool // if we get matching result from two separate txns
	)
	if data, err = txn.ID.MarshalBinary(); err != nil {
		t.Fatalf("encoding failed %v", err)
	}
	if err = tid2.UnmarshalBinary(data); err != nil {
		t.Fatalf("decoding failed %v", err)
	}
	txn2 := client2.BatchReadOnlyTransactionFromID(tid2)

	// Execute Partitions and compare results
	for i, p := range partitions {
		iter := txn.Execute(ctx, p)
		defer iter.Stop()
		p2 := serdesPartition(t, i, p)
		iter2 := txn2.Execute(ctx, &p2)
		defer iter2.Stop()

		row1, err1 := iter.Next()
		row2, err2 := iter2.Next()
		if err1 != err2 {
			t.Fatalf("execution failed for different reasons: %v, %v", err1, err2)
			continue
		}
		if !testEqual(row1, row2) {
			t.Fatalf("execution returned different values: %v, %v", row1, row2)
			continue
		}
		if row1 == nil {
			continue
		}
		var a, b string
		if err = row1.Columns(&a, &b); err != nil {
			t.Fatalf("failed to parse row %v", err)
			continue
		}
		if a == str1 && b == str2 {
			gotResult = true
		}
	}
	if !gotResult {
		t.Fatalf("execution didn't return expected values")
	}
}

// Test PartitionRead of BatchReadOnlyTransaction, similar to TestBatchQuery
func TestIntegration_BatchRead(t *testing.T) {
	t.Parallel()

	// Set up testing environment.
	var (
		client2 *Client
		err     error
	)
	ctx, cancel := context.WithTimeout(context.Background(), 5*time.Minute)
	defer cancel()
	client, dbPath, cleanup := prepareIntegrationTest(ctx, t, DefaultSessionPoolConfig, statements[testDialect][simpleDDLStatements])
	defer cleanup()

	if err = populate(ctx, client); err != nil {
		t.Fatal(err)
	}
	if client2, err = createClient(ctx, dbPath, SessionPoolConfig{}); err != nil {
		t.Fatal(err)
	}
	defer client2.Close()

	// PartitionRead
	var (
		txn        *BatchReadOnlyTransaction
		partitions []*Partition
	)

	if txn, err = client.BatchReadOnlyTransaction(ctx, StrongRead()); err != nil {
		t.Fatal(err)
	}
	defer txn.Cleanup(ctx)
	if partitions, err = txn.PartitionRead(ctx, "test", AllKeys(), simpleDBTableColumns, PartitionOptions{0, 3}); err != nil {
		t.Fatal(err)
	}

	// Reconstruct BatchReadOnlyTransactionID and execute partitions.
	var (
		tid2      BatchReadOnlyTransactionID
		data      []byte
		gotResult bool // if we get matching result from two separate txns
	)
	if data, err = txn.ID.MarshalBinary(); err != nil {
		t.Fatalf("encoding failed %v", err)
	}
	if err = tid2.UnmarshalBinary(data); err != nil {
		t.Fatalf("decoding failed %v", err)
	}
	txn2 := client2.BatchReadOnlyTransactionFromID(tid2)

	// Execute Partitions and compare results.
	for i, p := range partitions {
		iter := txn.Execute(ctx, p)
		defer iter.Stop()
		p2 := serdesPartition(t, i, p)
		iter2 := txn2.Execute(ctx, &p2)
		defer iter2.Stop()

		row1, err1 := iter.Next()
		row2, err2 := iter2.Next()
		if err1 != err2 {
			t.Fatalf("execution failed for different reasons: %v, %v", err1, err2)
			continue
		}
		if !testEqual(row1, row2) {
			t.Fatalf("execution returned different values: %v, %v", row1, row2)
			continue
		}
		if row1 == nil {
			continue
		}
		var a, b string
		if err = row1.Columns(&a, &b); err != nil {
			t.Fatalf("failed to parse row %v", err)
			continue
		}
		if a == str1 && b == str2 {
			gotResult = true
		}
	}
	if !gotResult {
		t.Fatalf("execution didn't return expected values")
	}
}

// Test normal txReadEnv method on BatchReadOnlyTransaction.
func TestIntegration_BROTNormal(t *testing.T) {
	t.Parallel()

	// Set up testing environment and create txn.
	var (
		txn *BatchReadOnlyTransaction
		err error
		row *Row
		i   int64
	)
	ctx, cancel := context.WithTimeout(context.Background(), 5*time.Minute)
	defer cancel()
	client, _, cleanup := prepareIntegrationTest(ctx, t, DefaultSessionPoolConfig, statements[testDialect][simpleDDLStatements])
	defer cleanup()

	if txn, err = client.BatchReadOnlyTransaction(ctx, StrongRead()); err != nil {
		t.Fatal(err)
	}
	defer txn.Cleanup(ctx)
	if _, err := txn.PartitionRead(ctx, "test", AllKeys(), simpleDBTableColumns, PartitionOptions{0, 3}); err != nil {
		t.Fatal(err)
	}
	// Normal query should work with BatchReadOnlyTransaction.
	stmt2 := Statement{SQL: "SELECT 1"}
	iter := txn.Query(ctx, stmt2)
	defer iter.Stop()

	row, err = iter.Next()
	if err != nil {
		t.Errorf("query failed with %v", err)
	}
	if err = row.Columns(&i); err != nil {
		t.Errorf("failed to parse row %v", err)
	}
}

func TestIntegration_CommitTimestamp(t *testing.T) {
	skipUnsupportedPGTest(t)
	t.Parallel()

	ctx, cancel := context.WithTimeout(context.Background(), 5*time.Minute)
	defer cancel()
	client, _, cleanup := prepareIntegrationTest(ctx, t, DefaultSessionPoolConfig, ctsDBStatements)
	defer cleanup()

	type testTableRow struct {
		Key string
		Ts  NullTime
	}

	var (
		cts1, cts2, ts1, ts2 time.Time
		err                  error
	)

	// Apply mutation in sequence, expect to see commit timestamp in good order,
	// check also the commit timestamp returned
	for _, it := range []struct {
		k string
		t *time.Time
	}{
		{"a", &cts1},
		{"b", &cts2},
	} {
		tt := testTableRow{Key: it.k, Ts: NullTime{CommitTimestamp, true}}
		m, err := InsertStruct("TestTable", tt)
		if err != nil {
			t.Fatal(err)
		}
		*it.t, err = client.Apply(ctx, []*Mutation{m}, ApplyAtLeastOnce())
		if err != nil {
			t.Fatal(err)
		}
	}

	txn := client.ReadOnlyTransaction()
	for _, it := range []struct {
		k string
		t *time.Time
	}{
		{"a", &ts1},
		{"b", &ts2},
	} {
		if r, e := txn.ReadRow(ctx, "TestTable", Key{it.k}, []string{"Ts"}); e != nil {
			t.Fatal(err)
		} else {
			var got testTableRow
			if err := r.ToStruct(&got); err != nil {
				t.Fatal(err)
			}
			*it.t = got.Ts.Time
		}
	}
	if !cts1.Equal(ts1) {
		t.Errorf("Expect commit timestamp returned and read to match for txn1, got %v and %v.", cts1, ts1)
	}
	if !cts2.Equal(ts2) {
		t.Errorf("Expect commit timestamp returned and read to match for txn2, got %v and %v.", cts2, ts2)
	}

	// Try writing a timestamp in the future to commit timestamp, expect error.
	_, err = client.Apply(ctx, []*Mutation{InsertOrUpdate("TestTable", []string{"Key", "Ts"}, []interface{}{"a", time.Now().Add(time.Hour)})}, ApplyAtLeastOnce())
	if msg, ok := matchError(err, codes.FailedPrecondition, "Cannot write timestamps in the future"); !ok {
		t.Error(msg)
	}
}

func TestIntegration_DML(t *testing.T) {
	t.Parallel()

	ctx, cancel := context.WithTimeout(context.Background(), 5*time.Minute)
	defer cancel()
	client, _, cleanup := prepareIntegrationTest(ctx, t, DefaultSessionPoolConfig, statements[testDialect][singerDDLStatements])
	defer cleanup()

	// Function that reads a single row's first name from within a transaction.
	readFirstName := func(tx *ReadWriteTransaction, key int) (string, error) {
		row, err := tx.ReadRow(ctx, "Singers", Key{key}, []string{"FirstName"})
		if err != nil {
			return "", err
		}
		var fn string
		if err := row.Column(0, &fn); err != nil {
			return "", err
		}
		return fn, nil
	}

	// Function that reads multiple rows' first names from outside a read/write
	// transaction.
	readFirstNames := func(keys ...int) []string {
		var ks []KeySet
		for _, k := range keys {
			ks = append(ks, Key{k})
		}
		iter := client.Single().Read(ctx, "Singers", KeySets(ks...), []string{"FirstName"})
		var got []string
		var fn string
		err := iter.Do(func(row *Row) error {
			if err := row.Column(0, &fn); err != nil {
				return err
			}
			got = append(got, fn)
			return nil
		})
		if err != nil {
			t.Fatalf("readFirstNames(%v): %v", keys, err)
		}
		return got
	}

	singersQuery := [7]string{`INSERT INTO Singers (SingerId, FirstName, LastName) VALUES (1, "Umm", "Kulthum")`,
		`Insert INTO Singers (SingerId, FirstName, LastName) VALUES (2, "Eduard", "Khil")`,
		`INSERT INTO Singers (SingerId, FirstName, LastName) VALUES (3, "Audra", "McDonald")`,
		`UPDATE Singers SET FirstName = "Oum" WHERE SingerId = 1`,
		`UPDATE Singers SET FirstName = "Eddie" WHERE SingerId = 2`,
		`INSERT INTO Singers (SingerId, FirstName, LastName) VALUES (3, "Audra", "McDonald")`,
		`SELECT FirstName from Singers`,
	}

	if testDialect == adminpb.DatabaseDialect_POSTGRESQL {
		singersQuery = [7]string{`INSERT INTO Singers (SingerId, FirstName, LastName) VALUES (1, 'Umm', 'Kulthum')`,
			`Insert INTO Singers (SingerId, FirstName, LastName) VALUES (2, 'Eduard', 'Khil')`,
			`INSERT INTO Singers (SingerId, FirstName, LastName) VALUES (3, 'Audra', 'McDonald')`,
			`UPDATE Singers SET FirstName = 'Oum' WHERE SingerId = 1`,
			`UPDATE Singers SET FirstName = 'Eddie' WHERE SingerId = 2`,
			`INSERT INTO Singers (SingerId, FirstName, LastName) VALUES (3, 'Audra', 'McDonald')`,
			`SELECT FirstName from Singers`,
		}
	}
	// Use ReadWriteTransaction.Query to execute a DML statement.
	_, err := client.ReadWriteTransaction(ctx, func(ctx context.Context, tx *ReadWriteTransaction) error {
		iter := tx.Query(ctx, Statement{
			SQL: singersQuery[0],
		})
		defer iter.Stop()
		row, err := iter.Next()
		if ErrCode(err) == codes.Aborted {
			return err
		}
		if err != iterator.Done {
			t.Fatalf("got results from iterator, want none: %#v, err = %v\n", row, err)
		}
		if iter.RowCount != 1 {
			t.Errorf("row count: got %d, want 1", iter.RowCount)
		}
		// The results of the DML statement should be visible to the transaction.
		got, err := readFirstName(tx, 1)
		if err != nil {
			return err
		}
		if want := "Umm"; got != want {
			t.Errorf("got %q, want %q", got, want)
		}
		return nil
	})
	if err != nil {
		t.Fatal(err)
	}

	// Use ReadWriteTransaction.Update to execute a DML statement.
	_, err = client.ReadWriteTransaction(ctx, func(ctx context.Context, tx *ReadWriteTransaction) error {
		count, err := tx.Update(ctx, Statement{
			SQL: singersQuery[1],
		})
		if err != nil {
			return err
		}
		if count != 1 {
			t.Errorf("row count: got %d, want 1", count)
		}
		got, err := readFirstName(tx, 2)
		if err != nil {
			return err
		}
		if want := "Eduard"; got != want {
			t.Errorf("got %q, want %q", got, want)
		}
		return nil

	})
	if err != nil {
		t.Fatal(err)
	}

	// Roll back a DML statement and confirm that it didn't happen.
	var fail = errors.New("fail")
	_, err = client.ReadWriteTransaction(ctx, func(ctx context.Context, tx *ReadWriteTransaction) error {
		_, err := tx.Update(ctx, Statement{
			SQL: singersQuery[2],
		})
		if err != nil {
			return err
		}
		return fail
	})
	if err != fail {
		t.Fatalf("rolling back: got error %v, want the error 'fail'", err)
	}
	_, err = client.Single().ReadRow(ctx, "Singers", Key{3}, []string{"FirstName"})
	if got, want := ErrCode(err), codes.NotFound; got != want {
		t.Errorf("got %s, want %s", got, want)
	}
	// Run two DML statements in the same transaction.
	_, err = client.ReadWriteTransaction(ctx, func(ctx context.Context, tx *ReadWriteTransaction) error {
		_, err := tx.Update(ctx, Statement{SQL: singersQuery[3]})
		if err != nil {
			return err
		}
		_, err = tx.Update(ctx, Statement{SQL: singersQuery[4]})
		if err != nil {
			return err
		}
		return nil
	})
	if err != nil {
		t.Fatal(err)
	}
	got := readFirstNames(1, 2)
	want := []string{"Oum", "Eddie"}
	if !testEqual(got, want) {
		t.Errorf("got %v, want %v", got, want)
	}

	// Run a DML statement and an ordinary mutation in the same transaction.
	_, err = client.ReadWriteTransaction(ctx, func(ctx context.Context, tx *ReadWriteTransaction) error {
		_, err := tx.Update(ctx, Statement{
			SQL: singersQuery[5],
		})
		if err != nil {
			return err
		}
		return tx.BufferWrite([]*Mutation{
			Insert("Singers", []string{"SingerId", "FirstName", "LastName"},
				[]interface{}{4, "Andy", "Irvine"}),
		})
	})
	if err != nil {
		t.Fatal(err)
	}
	got = readFirstNames(3, 4)
	want = []string{"Audra", "Andy"}
	if !testEqual(got, want) {
		t.Errorf("got %v, want %v", got, want)
	}

	// Attempt to run a query using update.
	_, err = client.ReadWriteTransaction(ctx, func(ctx context.Context, tx *ReadWriteTransaction) error {
		_, err := tx.Update(ctx, Statement{SQL: singersQuery[6]})
		return err
	})
	if got, want := ErrCode(err), codes.InvalidArgument; got != want {
		t.Errorf("got %s, want %s", got, want)
	}
}

func TestIntegration_StructParametersBind(t *testing.T) {
	skipUnsupportedPGTest(t)
	t.Parallel()

	ctx, cancel := context.WithTimeout(context.Background(), 5*time.Minute)
	defer cancel()
	client, _, cleanup := prepareIntegrationTest(ctx, t, DefaultSessionPoolConfig, nil)
	defer cleanup()

	type tRow []interface{}
	type tRows []struct{ trow tRow }

	type allFields struct {
		Stringf string
		Intf    int
		Boolf   bool
		Floatf  float64
		Bytef   []byte
		Timef   time.Time
		Datef   civil.Date
	}
	allColumns := []string{
		"Stringf",
		"Intf",
		"Boolf",
		"Floatf",
		"Bytef",
		"Timef",
		"Datef",
	}
	s1 := allFields{"abc", 300, false, 3.45, []byte("foo"), t1, d1}
	s2 := allFields{"def", -300, false, -3.45, []byte("bar"), t2, d2}

	dynamicStructType := reflect.StructOf([]reflect.StructField{
		{Name: "A", Type: reflect.TypeOf(t1), Tag: `spanner:"ff1"`},
	})
	s3 := reflect.New(dynamicStructType)
	s3.Elem().Field(0).Set(reflect.ValueOf(t1))

	for i, test := range []struct {
		param interface{}
		sql   string
		cols  []string
		trows tRows
	}{
		// Struct value.
		{
			s1,
			"SELECT" +
				" @p.Stringf," +
				" @p.Intf," +
				" @p.Boolf," +
				" @p.Floatf," +
				" @p.Bytef," +
				" @p.Timef," +
				" @p.Datef",
			allColumns,
			tRows{
				{tRow{"abc", 300, false, 3.45, []byte("foo"), t1, d1}},
			},
		},
		// Array of struct value.
		{
			[]allFields{s1, s2},
			"SELECT * FROM UNNEST(@p)",
			allColumns,
			tRows{
				{tRow{"abc", 300, false, 3.45, []byte("foo"), t1, d1}},
				{tRow{"def", -300, false, -3.45, []byte("bar"), t2, d2}},
			},
		},
		// Null struct.
		{
			(*allFields)(nil),
			"SELECT @p IS NULL",
			[]string{""},
			tRows{
				{tRow{true}},
			},
		},
		// Null Array of struct.
		{
			[]allFields(nil),
			"SELECT @p IS NULL",
			[]string{""},
			tRows{
				{tRow{true}},
			},
		},
		// Empty struct.
		{
			struct{}{},
			"SELECT @p IS NULL ",
			[]string{""},
			tRows{
				{tRow{false}},
			},
		},
		// Empty array of struct.
		{
			[]allFields{},
			"SELECT * FROM UNNEST(@p) ",
			allColumns,
			tRows{},
		},
		// Struct with duplicate fields.
		{
			struct {
				A int `spanner:"field"`
				B int `spanner:"field"`
			}{10, 20},
			"SELECT * FROM UNNEST([@p]) ",
			[]string{"field", "field"},
			tRows{
				{tRow{10, 20}},
			},
		},
		// Struct with unnamed fields.
		{
			struct {
				A string `spanner:""`
			}{"hello"},
			"SELECT * FROM UNNEST([@p]) ",
			[]string{""},
			tRows{
				{tRow{"hello"}},
			},
		},
		// Mixed struct.
		{
			struct {
				DynamicStructField interface{}  `spanner:"f1"`
				ArrayStructField   []*allFields `spanner:"f2"`
			}{
				DynamicStructField: s3.Interface(),
				ArrayStructField:   []*allFields{nil},
			},
			"SELECT @p.f1.ff1, ARRAY_LENGTH(@p.f2), @p.f2[OFFSET(0)] IS NULL ",
			[]string{"ff1", "", ""},
			tRows{
				{tRow{t1, 1, true}},
			},
		},
	} {
		iter := client.Single().Query(ctx, Statement{
			SQL:    test.sql,
			Params: map[string]interface{}{"p": test.param},
		})
		var gotRows []*Row
		err := iter.Do(func(r *Row) error {
			gotRows = append(gotRows, r)
			return nil
		})
		if err != nil {
			t.Errorf("Failed to execute test case %d, error: %v", i, err)
		}

		var wantRows []*Row
		for j, row := range test.trows {
			r, err := NewRow(test.cols, row.trow)
			if err != nil {
				t.Errorf("Invalid row %d in test case %d", j, i)
			}
			wantRows = append(wantRows, r)
		}
		if !testEqual(gotRows, wantRows) {
			t.Errorf("%d: Want result %v, got result %v", i, wantRows, gotRows)
		}
	}
}

func TestIntegration_PDML(t *testing.T) {
	t.Parallel()

	ctx, cancel := context.WithTimeout(context.Background(), 5*time.Minute)
	defer cancel()
	client, _, cleanup := prepareIntegrationTest(ctx, t, DefaultSessionPoolConfig, statements[testDialect][singerDDLStatements])
	defer cleanup()

	columns := []string{"SingerId", "FirstName", "LastName"}

	// Populate the Singers table.
	var muts []*Mutation
	for _, row := range [][]interface{}{
		{1, "Umm", "Kulthum"},
		{2, "Eduard", "Khil"},
		{3, "Audra", "McDonald"},
		{4, "Enrique", "Iglesias"},
		{5, "Shakira", "Ripoll"},
	} {
		muts = append(muts, Insert("Singers", columns, row))
	}
	if _, err := client.Apply(ctx, muts); err != nil {
		t.Fatal(err)
	}

	query := `UPDATE Singers SET Singers.FirstName = "changed" WHERE Singers.SingerId >= 1 AND Singers.SingerId <= @p1`
	if testDialect == adminpb.DatabaseDialect_POSTGRESQL {
		query = `UPDATE Singers SET FirstName = 'changed' WHERE SingerId >= 1 AND SingerId <= $1`
	}
	// Identifiers in PDML statements must be fully qualified.
	// TODO(jba): revisit the above.
	count, err := client.PartitionedUpdate(ctx, Statement{
		SQL: query,
		Params: map[string]interface{}{
			"p1": 3,
		},
	})
	if err != nil {
		t.Fatal(err)
	}
	if want := int64(3); count != want {
		t.Fatalf("got %d, want %d", count, want)
	}
	got, err := readAll(client.Single().Read(ctx, "Singers", AllKeys(), columns))
	if err != nil {
		t.Fatal(err)
	}
	want := [][]interface{}{
		{int64(1), "changed", "Kulthum"},
		{int64(2), "changed", "Khil"},
		{int64(3), "changed", "McDonald"},
		{int64(4), "Enrique", "Iglesias"},
		{int64(5), "Shakira", "Ripoll"},
	}
	if !testEqual(got, want) {
		t.Errorf("\ngot %v\nwant%v", got, want)
	}
}

func TestIntegration_BatchDML(t *testing.T) {
	t.Parallel()

	ctx, cancel := context.WithTimeout(context.Background(), 5*time.Minute)
	defer cancel()
	client, _, cleanup := prepareIntegrationTest(ctx, t, DefaultSessionPoolConfig, statements[testDialect][singerDDLStatements])
	defer cleanup()

	columns := []string{"SingerId", "FirstName", "LastName"}

	// Populate the Singers table.
	var muts []*Mutation
	for _, row := range [][]interface{}{
		{1, "Umm", "Kulthum"},
		{2, "Eduard", "Khil"},
		{3, "Audra", "McDonald"},
	} {
		muts = append(muts, Insert("Singers", columns, row))
	}
	if _, err := client.Apply(ctx, muts); err != nil {
		t.Fatal(err)
	}

	singersQuery := [3]string{`UPDATE Singers SET Singers.FirstName = "changed 1" WHERE Singers.SingerId = 1`,
		`UPDATE Singers SET Singers.FirstName = "changed 2" WHERE Singers.SingerId = 2`,
		`UPDATE Singers SET Singers.FirstName = "changed 3" WHERE Singers.SingerId = 3`,
	}

	if testDialect == adminpb.DatabaseDialect_POSTGRESQL {
		singersQuery = [3]string{`UPDATE Singers SET FirstName = 'changed 1' WHERE SingerId = 1`,
			`UPDATE Singers SET FirstName = 'changed 2' WHERE SingerId = 2`,
			`UPDATE Singers SET FirstName = 'changed 3' WHERE SingerId = 3`,
		}
	}

	var counts []int64
	_, err := client.ReadWriteTransaction(ctx, func(ctx context.Context, tx *ReadWriteTransaction) (err error) {
		counts, err = tx.BatchUpdate(ctx, []Statement{
			{SQL: singersQuery[0]},
			{SQL: singersQuery[1]},
			{SQL: singersQuery[2]},
		})
		return err
	})

	if err != nil {
		t.Fatal(err)
	}
	if want := []int64{1, 1, 1}; !testEqual(counts, want) {
		t.Fatalf("got %d, want %d", counts, want)
	}
	got, err := readAll(client.Single().Read(ctx, "Singers", AllKeys(), columns))
	if err != nil {
		t.Fatal(err)
	}
	want := [][]interface{}{
		{int64(1), "changed 1", "Kulthum"},
		{int64(2), "changed 2", "Khil"},
		{int64(3), "changed 3", "McDonald"},
	}
	if !testEqual(got, want) {
		t.Errorf("\ngot %v\nwant%v", got, want)
	}
}

func TestIntegration_BatchDML_NoStatements(t *testing.T) {
	t.Parallel()

	ctx, cancel := context.WithTimeout(context.Background(), 5*time.Minute)
	defer cancel()
	client, _, cleanup := prepareIntegrationTest(ctx, t, DefaultSessionPoolConfig, statements[testDialect][singerDDLStatements])
	defer cleanup()

	_, err := client.ReadWriteTransaction(ctx, func(ctx context.Context, tx *ReadWriteTransaction) (err error) {
		_, err = tx.BatchUpdate(ctx, []Statement{})
		return err
	})
	if err == nil {
		t.Fatal("expected error, got nil")
	}
	if s, ok := status.FromError(err); ok {
		if s.Code() != codes.InvalidArgument {
			t.Fatalf("expected InvalidArgument, got %v", err)
		}
	} else {
		t.Fatalf("expected InvalidArgument, got %v", err)
	}
}

func TestIntegration_BatchDML_TwoStatements(t *testing.T) {
	t.Parallel()

	ctx, cancel := context.WithTimeout(context.Background(), 5*time.Minute)
	defer cancel()
	client, _, cleanup := prepareIntegrationTest(ctx, t, DefaultSessionPoolConfig, statements[testDialect][singerDDLStatements])
	defer cleanup()

	columns := []string{"SingerId", "FirstName", "LastName"}

	// Populate the Singers table.
	var muts []*Mutation
	for _, row := range [][]interface{}{
		{1, "Umm", "Kulthum"},
		{2, "Eduard", "Khil"},
		{3, "Audra", "McDonald"},
	} {
		muts = append(muts, Insert("Singers", columns, row))
	}
	if _, err := client.Apply(ctx, muts); err != nil {
		t.Fatal(err)
	}

	singersQuery := [4]string{`UPDATE Singers SET Singers.FirstName = "changed 1" WHERE Singers.SingerId = 1`,
		`UPDATE Singers SET Singers.FirstName = "changed 2" WHERE Singers.SingerId = 2`,
		`UPDATE Singers SET Singers.FirstName = "changed 3" WHERE Singers.SingerId = 3`,
		`UPDATE Singers SET Singers.FirstName = "changed 1" WHERE Singers.SingerId = 1`}

	if testDialect == adminpb.DatabaseDialect_POSTGRESQL {
		singersQuery = [4]string{`UPDATE Singers SET FirstName = 'changed 1' WHERE SingerId = 1`,
			`UPDATE Singers SET FirstName = 'changed 2' WHERE SingerId = 2`,
			`UPDATE Singers SET FirstName = 'changed 3' WHERE SingerId = 3`,
			`UPDATE Singers SET FirstName = 'changed 1' WHERE SingerId = 1`}
	}

	var updateCount int64
	var batchCounts []int64
	_, err := client.ReadWriteTransaction(ctx, func(ctx context.Context, tx *ReadWriteTransaction) (err error) {
		batchCounts, err = tx.BatchUpdate(ctx, []Statement{
			{SQL: singersQuery[0]},
			{SQL: singersQuery[1]},
			{SQL: singersQuery[2]},
		})
		if err != nil {
			return err
		}

		updateCount, err = tx.Update(ctx, Statement{SQL: singersQuery[3]})
		return err
	})
	if err != nil {
		t.Fatal(err)
	}
	if want := []int64{1, 1, 1}; !testEqual(batchCounts, want) {
		t.Fatalf("got %d, want %d", batchCounts, want)
	}
	if updateCount != 1 {
		t.Fatalf("got %v, want 1", updateCount)
	}
}

func TestIntegration_BatchDML_Error(t *testing.T) {
	t.Parallel()

	ctx, cancel := context.WithTimeout(context.Background(), 5*time.Minute)
	defer cancel()
	client, _, cleanup := prepareIntegrationTest(ctx, t, DefaultSessionPoolConfig, statements[testDialect][singerDDLStatements])
	defer cleanup()

	columns := []string{"SingerId", "FirstName", "LastName"}

	// Populate the Singers table.
	var muts []*Mutation
	for _, row := range [][]interface{}{
		{1, "Umm", "Kulthum"},
		{2, "Eduard", "Khil"},
		{3, "Audra", "McDonald"},
	} {
		muts = append(muts, Insert("Singers", columns, row))
	}
	if _, err := client.Apply(ctx, muts); err != nil {
		t.Fatal(err)
	}

	singersQuery := [3]string{`UPDATE Singers SET Singers.FirstName = "changed 1" WHERE Singers.SingerId = 1`,
		`some illegal statement`,
		`UPDATE Singers SET Singers.FirstName = "changed 3" WHERE Singers.SingerId = 3`}

	if testDialect == adminpb.DatabaseDialect_POSTGRESQL {
		singersQuery = [3]string{`UPDATE Singers SET FirstName = 'changed 1' WHERE SingerId = 1`,
			`some illegal statement`,
			`UPDATE Singers SET FirstName = 'changed 3' WHERE SingerId = 3`}
	}

	_, err := client.ReadWriteTransaction(ctx, func(ctx context.Context, tx *ReadWriteTransaction) (err error) {
		counts, err := tx.BatchUpdate(ctx, []Statement{
			{SQL: singersQuery[0]},
			{SQL: singersQuery[1]},
			{SQL: singersQuery[2]},
		})
		if err == nil {
			t.Fatal("expected err, got nil")
		}
		// The statement may also have been aborted by Spanner, and in that
		// case we should just let the client library retry the transaction.
		if status.Code(err) == codes.Aborted {
			return err
		}
		if want := []int64{1}; !testEqual(counts, want) {
			t.Fatalf("got %d, want %d", counts, want)
		}

		got, err := readAll(tx.Read(ctx, "Singers", AllKeys(), columns))
		// Aborted error is ok, just retry the transaction.
		if status.Code(err) == codes.Aborted {
			return err
		}
		if err != nil {
			t.Fatal(err)
		}
		want := [][]interface{}{
			{int64(1), "changed 1", "Kulthum"},
			{int64(2), "Eduard", "Khil"},
			{int64(3), "Audra", "McDonald"},
		}
		if !testEqual(got, want) {
			t.Errorf("\ngot %v\nwant%v", got, want)
		}

		return nil
	})
	if err != nil {
		t.Fatal(err)
	}
}

func TestIntegration_PGNumeric(t *testing.T) {
	onlyRunForPGTest(t)
	skipEmulatorTest(t)
	t.Parallel()

	ctx, cancel := context.WithTimeout(context.Background(), 5*time.Minute)
	defer cancel()
	client, _, cleanup := prepareIntegrationTestForPG(ctx, t, DefaultSessionPoolConfig, singerDBPGStatements)
	defer cleanup()

	_, err := client.ReadWriteTransaction(ctx, func(ctx context.Context, tx *ReadWriteTransaction) error {
		count, err := tx.Update(ctx, Statement{
			SQL: `INSERT INTO Singers (SingerId, numeric, float8) VALUES ($1, $2, $3)`,
			Params: map[string]interface{}{
				"p1": int64(123),
				"p2": PGNumeric{"123.456789", true},
				"p3": float64(123.456),
			},
		})
		if err != nil {
			return err
		}
		if count != 1 {
			t.Errorf("row count: got %d, want 1", count)
		}

		count, err = tx.Update(ctx, Statement{
			SQL: `INSERT INTO Singers (SingerId, numeric, float8) VALUES ($1, $2, $3)`,
			Params: map[string]interface{}{
				"p1": int64(456),
				"p2": PGNumeric{"NaN", true},
				"p3": float64(12345.6),
			},
		})
		if err != nil {
			return err
		}
		if count != 1 {
			t.Errorf("row count: got %d, want 1", count)
		}
		return nil
	})
	if err != nil {
		t.Fatal(err)
	}

	iter := client.Single().Query(ctx, Statement{SQL: "SELECT SingerId, numeric, float8 FROM Singers"})
	got, err := readPGSingerTable(iter)
	if err != nil {
		t.Fatalf("failed to read data: %v", err)
	}
	want := [][]interface{}{
		{int64(123), PGNumeric{"123.456789", true}, float64(123.456)},
		{int64(456), PGNumeric{"NaN", true}, float64(12345.6)},
	}
	if !testEqual(got, want) {
		t.Errorf("\ngot %v\nwant%v", got, want)
	}
}

func readPGSingerTable(iter *RowIterator) ([][]interface{}, error) {
	defer iter.Stop()
	var vals [][]interface{}
	for {
		row, err := iter.Next()
		if err == iterator.Done {
			return vals, nil
		}
		if err != nil {
			return nil, err
		}
		var id int64
		var numeric PGNumeric
		var float8 float64
		err = row.Columns(&id, &numeric, &float8)
		if err != nil {
			return nil, err
		}
		vals = append(vals, []interface{}{id, numeric, float8})
	}
}

func TestIntegration_StartBackupOperation(t *testing.T) {
	skipEmulatorTest(t)
	t.Parallel()

	// Backups can be slow, so use a 30 minute timeout.
	ctx, cancel := context.WithTimeout(context.Background(), 30*time.Minute)
	defer cancel()
	_, testDatabaseName, cleanup := prepareIntegrationTest(ctx, t, DefaultSessionPoolConfig, statements[testDialect][backupDDLStatements])
	defer cleanup()

	backupID := backupIDSpace.New()
	backupName := fmt.Sprintf("projects/%s/instances/%s/backups/%s", testProjectID, testInstanceID, backupID)
	// Minimum expiry time is 6 hours
	expires := time.Now().Add(time.Hour * 7)
	respLRO, err := databaseAdmin.StartBackupOperation(ctx, backupID, testDatabaseName, expires)
	if err != nil {
		t.Fatal(err)
	}

	_, err = respLRO.Wait(ctx)
	if err != nil {
		t.Fatal(err)
	}
	respMetadata, err := respLRO.Metadata()
	if err != nil {
		t.Fatalf("backup response metadata, got error %v, want nil", err)
	}
	if respMetadata.Database != testDatabaseName {
		t.Fatalf("backup database name, got %s, want %s", respMetadata.Database, testDatabaseName)
	}
	if respMetadata.Progress.ProgressPercent != 100 {
		t.Fatalf("backup progress percent, got %d, want 100", respMetadata.Progress.ProgressPercent)
	}
	respCheck, err := databaseAdmin.GetBackup(ctx, &adminpb.GetBackupRequest{Name: backupName})
	if err != nil {
		t.Fatalf("backup metadata, got error %v, want nil", err)
	}
	if respCheck.CreateTime == nil {
		t.Fatal("backup create time, got nil, want non-nil")
	}
	if respCheck.State != adminpb.Backup_READY {
		t.Fatalf("backup state, got %v, want %v", respCheck.State, adminpb.Backup_READY)
	}
	if respCheck.SizeBytes == 0 {
		t.Fatalf("backup size, got %d, want non-zero", respCheck.SizeBytes)
	}
}

// TestIntegration_DirectPathFallback tests the CFE fallback when the directpath net is blackholed.
func TestIntegration_DirectPathFallback(t *testing.T) {
	t.Parallel()
	ctx, cancel := context.WithTimeout(context.Background(), 5*time.Minute)
	defer cancel()
	// Set up testing environment.
	client, _, cleanup := prepareIntegrationTest(ctx, t, DefaultSessionPoolConfig, statements[testDialect][readDDLStatements])
	defer cleanup()

	if !dpConfig.attemptDirectPath {
		return
	}
	if len(blackholeDpv6Cmd) == 0 {
		t.Fatal("-it.blackhole-dpv6-cmd unset")
	}
	if len(blackholeDpv4Cmd) == 0 {
		t.Fatal("-it.blackhole-dpv4-cmd unset")
	}
	if len(allowDpv6Cmd) == 0 {
		t.Fatal("-it.allowdpv6-cmd unset")
	}
	if len(allowDpv4Cmd) == 0 {
		t.Fatal("-it.allowdpv4-cmd unset")
	}

	// Precondition: wait for DirectPath to connect.
	countEnough := examineTraffic(ctx, client /*blackholeDP = */, false)
	if !countEnough {
		t.Fatalf("Failed to observe RPCs over DirectPath")
	}

	// Enable the blackhole, which will prevent communication with grpclb and thus DirectPath.
	blackholeOrAllowDirectPath(t /*blackholeDP = */, true)
	countEnough = examineTraffic(ctx, client /*blackholeDP = */, true)
	if !countEnough {
		t.Fatalf("Failed to fallback to CFE after blackhole DirectPath")
	}

	// Disable the blackhole, and client should use DirectPath again.
	blackholeOrAllowDirectPath(t /*blackholeDP = */, false)
	countEnough = examineTraffic(ctx, client /*blackholeDP = */, false)
	if !countEnough {
		t.Fatalf("Failed to fallback to CFE after blackhole DirectPath")
	}
}

// Prepare initializes Cloud Spanner testing DB and clients.
func prepareIntegrationTest(ctx context.Context, t *testing.T, spc SessionPoolConfig, statements []string) (*Client, string, func()) {
	return prepareDBAndClient(ctx, t, spc, statements, testDialect)
}

func prepareIntegrationTestForPG(ctx context.Context, t *testing.T, spc SessionPoolConfig, statements []string) (*Client, string, func()) {
	return prepareDBAndClient(ctx, t, spc, statements, adminpb.DatabaseDialect_POSTGRESQL)
}

func prepareDBAndClient(ctx context.Context, t *testing.T, spc SessionPoolConfig, statements []string, dbDialect adminpb.DatabaseDialect) (*Client, string, func()) {
	if databaseAdmin == nil {
		t.Skip("Integration tests skipped")
	}
	// Construct a unique test DB name.
	dbName := dbNameSpace.New()

	dbPath := fmt.Sprintf("projects/%v/instances/%v/databases/%v", testProjectID, testInstanceID, dbName)
	// Create database and tables.
	req := &adminpb.CreateDatabaseRequest{
		Parent:          fmt.Sprintf("projects/%v/instances/%v", testProjectID, testInstanceID),
		CreateStatement: "CREATE DATABASE " + dbName,
		ExtraStatements: statements,
		DatabaseDialect: dbDialect,
	}
	if dbDialect == adminpb.DatabaseDialect_POSTGRESQL {
		req.ExtraStatements = []string{}
	}
	op, err := databaseAdmin.CreateDatabaseWithRetry(ctx, req)
	if err != nil {
		t.Fatalf("cannot create testing DB %v: %v", dbPath, err)
	}
	if _, err := op.Wait(ctx); err != nil {
		t.Fatalf("cannot create testing DB %v: %v", dbPath, err)
	}
	if dbDialect == adminpb.DatabaseDialect_POSTGRESQL && len(statements) > 0 {
		op, err := databaseAdmin.UpdateDatabaseDdl(ctx, &adminpb.UpdateDatabaseDdlRequest{
			Database:   dbPath,
			Statements: statements,
		})
		if err != nil {
			t.Fatalf("cannot create testing table %v: %v", dbPath, err)
		}
		if err := op.Wait(ctx); err != nil {
			t.Fatalf("timeout creating testing table %v: %v", dbPath, err)
		}
	}
	client, err := createClient(ctx, dbPath, spc)
	if err != nil {
		t.Fatalf("cannot create data client on DB %v: %v", dbPath, err)
	}
	return client, dbPath, func() {
		client.Close()
	}
}

func cleanupInstances() {
	if instanceAdmin == nil {
		// Integration tests skipped.
		return
	}

	ctx := context.Background()
	parent := fmt.Sprintf("projects/%v", testProjectID)
	iter := instanceAdmin.ListInstances(ctx, &instancepb.ListInstancesRequest{
		Parent: parent,
		Filter: "name:gotest-",
	})
	expireAge := 24 * time.Hour

	for {
		inst, err := iter.Next()
		if err == iterator.Done {
			break
		}
		if err != nil {
			panic(err)
		}

		_, instID, err := parseInstanceName(inst.Name)
		if err != nil {
			log.Printf("Error: %v\n", err)
			continue
		}
		if instanceNameSpace.Older(instID, expireAge) {
			log.Printf("Deleting instance %s", inst.Name)
			deleteInstanceAndBackups(ctx, inst.Name)
		}
	}
}

func deleteInstanceAndBackups(ctx context.Context, instanceName string) {
	// First delete any lingering backups that might have been left on
	// the instance.
	backups := databaseAdmin.ListBackups(ctx, &adminpb.ListBackupsRequest{Parent: instanceName})
	for {
		backup, err := backups.Next()
		if err == iterator.Done {
			break
		}
		if err != nil {
			log.Printf("failed to retrieve backups from instance %s because of error %v", instanceName, err)
			break
		}
		if err := databaseAdmin.DeleteBackup(ctx, &adminpb.DeleteBackupRequest{Name: backup.Name}); err != nil {
			log.Printf("failed to delete backup %s (error %v)", backup.Name, err)
		}
	}

	if err := instanceAdmin.DeleteInstance(ctx, &instancepb.DeleteInstanceRequest{Name: instanceName}); err != nil {
		log.Printf("failed to delete instance %s (error %v), might need a manual removal",
			instanceName, err)
	}
}

func rangeReads(ctx context.Context, t *testing.T, client *Client) {
	checkRange := func(ks KeySet, wantNums ...int) {
		if msg, ok := compareRows(client.Single().Read(ctx, testTable, ks, testTableColumns), wantNums); !ok {
			t.Errorf("key set %+v: %s", ks, msg)
		}
	}

	checkRange(Key{"k1"}, 1)
	checkRange(KeyRange{Key{"k3"}, Key{"k5"}, ClosedOpen}, 3, 4)
	checkRange(KeyRange{Key{"k3"}, Key{"k5"}, ClosedClosed}, 3, 4, 5)
	checkRange(KeyRange{Key{"k3"}, Key{"k5"}, OpenClosed}, 4, 5)
	checkRange(KeyRange{Key{"k3"}, Key{"k5"}, OpenOpen}, 4)

	// Partial key specification.
	checkRange(KeyRange{Key{"k7"}, Key{}, ClosedClosed}, 7, 8, 9)
	checkRange(KeyRange{Key{"k7"}, Key{}, OpenClosed}, 8, 9)
	checkRange(KeyRange{Key{}, Key{"k11"}, ClosedOpen}, 0, 1, 10)
	checkRange(KeyRange{Key{}, Key{"k11"}, ClosedClosed}, 0, 1, 10, 11)

	// The following produce empty ranges.
	// TODO(jba): Consider a multi-part key to illustrate partial key behavior.
	// checkRange(KeyRange{Key{"k7"}, Key{}, ClosedOpen})
	// checkRange(KeyRange{Key{"k7"}, Key{}, OpenOpen})
	// checkRange(KeyRange{Key{}, Key{"k11"}, OpenOpen})
	// checkRange(KeyRange{Key{}, Key{"k11"}, OpenClosed})

	// Prefix is component-wise, not string prefix.
	checkRange(Key{"k1"}.AsPrefix(), 1)
	checkRange(KeyRange{Key{"k1"}, Key{"k2"}, ClosedOpen}, 1, 10, 11, 12, 13, 14)

	checkRange(AllKeys(), 0, 1, 2, 3, 4, 5, 6, 7, 8, 9, 10, 11, 12, 13, 14)
}

func indexRangeReads(ctx context.Context, t *testing.T, client *Client) {
	checkRange := func(ks KeySet, wantNums ...int) {
		if msg, ok := compareRows(client.Single().ReadUsingIndex(ctx, testTable, testTableIndex, ks, testTableColumns),
			wantNums); !ok {
			t.Errorf("key set %+v: %s", ks, msg)
		}
	}

	checkRange(Key{"v1"}, 1)
	checkRange(KeyRange{Key{"v3"}, Key{"v5"}, ClosedOpen}, 3, 4)
	checkRange(KeyRange{Key{"v3"}, Key{"v5"}, ClosedClosed}, 3, 4, 5)
	checkRange(KeyRange{Key{"v3"}, Key{"v5"}, OpenClosed}, 4, 5)
	checkRange(KeyRange{Key{"v3"}, Key{"v5"}, OpenOpen}, 4)

	// // Partial key specification.
	checkRange(KeyRange{Key{"v7"}, Key{}, ClosedClosed}, 7, 8, 9)
	checkRange(KeyRange{Key{"v7"}, Key{}, OpenClosed}, 8, 9)
	checkRange(KeyRange{Key{}, Key{"v11"}, ClosedOpen}, 0, 1, 10)
	checkRange(KeyRange{Key{}, Key{"v11"}, ClosedClosed}, 0, 1, 10, 11)

	// // The following produce empty ranges.
	// checkRange(KeyRange{Key{"v7"}, Key{}, ClosedOpen})
	// checkRange(KeyRange{Key{"v7"}, Key{}, OpenOpen})
	// checkRange(KeyRange{Key{}, Key{"v11"}, OpenOpen})
	// checkRange(KeyRange{Key{}, Key{"v11"}, OpenClosed})

	// // Prefix is component-wise, not string prefix.
	checkRange(Key{"v1"}.AsPrefix(), 1)
	checkRange(KeyRange{Key{"v1"}, Key{"v2"}, ClosedOpen}, 1, 10, 11, 12, 13, 14)
	checkRange(AllKeys(), 0, 1, 2, 3, 4, 5, 6, 7, 8, 9, 10, 11, 12, 13, 14)

	// Read from an index with DESC ordering.
	wantNums := []int{14, 13, 12, 11, 10, 9, 8, 7, 6, 5, 4, 3, 2, 1, 0}
	if msg, ok := compareRows(client.Single().ReadUsingIndex(ctx, testTable, "TestTableByValueDesc", AllKeys(), testTableColumns),
		wantNums); !ok {
		t.Errorf("desc: %s", msg)
	}
}

type testTableRow struct{ Key, StringValue string }

func compareRows(iter *RowIterator, wantNums []int) (string, bool) {
	rows, err := readAllTestTable(iter)
	if err != nil {
		return err.Error(), false
	}
	want := map[string]string{}
	for _, n := range wantNums {
		want[fmt.Sprintf("k%d", n)] = fmt.Sprintf("v%d", n)
	}
	got := map[string]string{}
	for _, r := range rows {
		got[r.Key] = r.StringValue
	}
	if !testEqual(got, want) {
		return fmt.Sprintf("got %v, want %v", got, want), false
	}
	return "", true
}

func isNaN(x interface{}) bool {
	f, ok := x.(float64)
	if !ok {
		return false
	}
	return math.IsNaN(f)
}

// createClient creates Cloud Spanner data client.
func createClient(ctx context.Context, dbPath string, spc SessionPoolConfig) (client *Client, err error) {
	opts := grpcHeaderChecker.CallOptions()
	if spannerHost != "" {
		opts = append(opts, option.WithEndpoint(spannerHost))
	}
	if dpConfig.attemptDirectPath {
		opts = append(opts, option.WithGRPCDialOption(grpc.WithDefaultCallOptions(grpc.Peer(peerInfo))))
	}
	client, err = NewClientWithConfig(ctx, dbPath, ClientConfig{SessionPoolConfig: spc}, opts...)
	if err != nil {
		return nil, fmt.Errorf("cannot create data client on DB %v: %v", dbPath, err)
	}
	return client, nil
}

// populate prepares the database with some data.
func populate(ctx context.Context, client *Client) error {
	// Populate data
	var err error
	m := InsertMap("test", map[string]interface{}{
		"a": str1,
		"b": str2,
	})
	_, err = client.Apply(ctx, []*Mutation{m})
	return err
}

func matchError(got error, wantCode codes.Code, wantMsgPart string) (string, bool) {
	if ErrCode(got) != wantCode || !strings.Contains(strings.ToLower(ErrDesc(got)), strings.ToLower(wantMsgPart)) {
		return fmt.Sprintf("got error <%v>\n"+`want <code = %q, "...%s...">`, got, wantCode, wantMsgPart), false
	}
	return "", true
}

func rowToValues(r *Row) ([]interface{}, error) {
	var x int64
	var y, z string
	if err := r.Column(0, &x); err != nil {
		return nil, err
	}
	if err := r.Column(1, &y); err != nil {
		return nil, err
	}
	if err := r.Column(2, &z); err != nil {
		return nil, err
	}
	return []interface{}{x, y, z}, nil
}

func readAll(iter *RowIterator) ([][]interface{}, error) {
	defer iter.Stop()
	var vals [][]interface{}
	for {
		row, err := iter.Next()
		if err == iterator.Done {
			return vals, nil
		}
		if err != nil {
			return nil, err
		}
		v, err := rowToValues(row)
		if err != nil {
			return nil, err
		}
		vals = append(vals, v)
	}
}

func readAllTestTable(iter *RowIterator) ([]testTableRow, error) {
	defer iter.Stop()
	var vals []testTableRow
	for {
		row, err := iter.Next()
		if err == iterator.Done {
			if iter.Metadata == nil {
				// All queries should always return metadata, regardless whether
				// they return any rows or not.
				return nil, errors.New("missing metadata from query")
			}
			return vals, nil
		}
		if err != nil {
			return nil, err
		}
		var ttr testTableRow
		if err := row.ToStruct(&ttr); err != nil {
			return nil, err
		}
		vals = append(vals, ttr)
	}
}

func readAllAccountsTable(iter *RowIterator) ([][]interface{}, error) {
	defer iter.Stop()
	var vals [][]interface{}
	for {
		row, err := iter.Next()
		if err == iterator.Done {
			return vals, nil
		}
		if err != nil {
			return nil, err
		}
		var id, balance int64
		var nickname string
		err = row.Columns(&id, &nickname, &balance)
		if err != nil {
			return nil, err
		}
		vals = append(vals, []interface{}{id, nickname, balance})
	}
}

func maxDuration(a, b time.Duration) time.Duration {
	if a > b {
		return a
	}
	return b
}

func isEmulatorEnvSet() bool {
	return os.Getenv("SPANNER_EMULATOR_HOST") != ""
}

func skipEmulatorTest(t *testing.T) {
	if isEmulatorEnvSet() {
		t.Skip("Skipping testing against the emulator.")
	}
}

func skipEmulatorTestForPG(t *testing.T) {
	if isEmulatorEnvSet() && testDialect == adminpb.DatabaseDialect_POSTGRESQL {
		t.Skip("Skipping PG testing against the emulator.")
	}
}

func skipUnsupportedPGTest(t *testing.T) {
	if testDialect == adminpb.DatabaseDialect_POSTGRESQL {
		t.Skip("Skipping testing of unsupported tests in Postgres dialect.")
	}
}

func onlyRunForPGTest(t *testing.T) {
	if testDialect != adminpb.DatabaseDialect_POSTGRESQL {
		t.Skip("Skipping tests supported only in Postgres dialect.")
	}
}

func verifyDirectPathRemoteAddress(t *testing.T) {
	t.Helper()
	if !dpConfig.attemptDirectPath {
		return
	}
	if remoteIP, res := isDirectPathRemoteAddress(); !res {
		if dpConfig.directPathIPv4Only {
			t.Fatalf("Expect to access DirectPath via ipv4 only, but RPC was destined to %s", remoteIP)
		} else {
			t.Fatalf("Expect to access DirectPath via ipv4 or ipv6, but RPC was destined to %s", remoteIP)
		}
	}
}

func isDirectPathRemoteAddress() (_ string, _ bool) {
	remoteIP := peerInfo.Addr.String()
	// DirectPath ipv4-only can only use ipv4 traffic.
	if dpConfig.directPathIPv4Only {
		return remoteIP, strings.HasPrefix(remoteIP, directPathIPV4Prefix)
	}
	// DirectPath ipv6 can use either ipv4 or ipv6 traffic.
	return remoteIP, strings.HasPrefix(remoteIP, directPathIPV4Prefix) || strings.HasPrefix(remoteIP, directPathIPV6Prefix)
}

// examineTraffic counts RPCs use DirectPath or CFE traffic.
func examineTraffic(ctx context.Context, client *Client, expectDP bool) bool {
	var numCount uint64
	const (
		numRPCsToSend  = 20
		minCompleteRPC = 40
	)
	countEnough := false
	start := time.Now()
	for !countEnough && time.Since(start) < 2*time.Minute {
		for i := 0; i < numRPCsToSend; i++ {
			_, _ = readAllTestTable(client.Single().Read(ctx, testTable, Key{"k1"}, testTableColumns))
			if _, useDP := isDirectPathRemoteAddress(); useDP != expectDP {
				numCount++
			}
			time.Sleep(100 * time.Millisecond)
			countEnough = numCount >= minCompleteRPC
		}
	}
	return countEnough
}

func blackholeOrAllowDirectPath(t *testing.T, blackholeDP bool) {
	if dpConfig.directPathIPv4Only {
		if blackholeDP {
			cmdRes := exec.Command("bash", "-c", blackholeDpv4Cmd)
			out, _ := cmdRes.CombinedOutput()
			t.Logf(string(out))
		} else {
			cmdRes := exec.Command("bash", "-c", allowDpv4Cmd)
			out, _ := cmdRes.CombinedOutput()
			t.Logf(string(out))
		}
		return
	}
	// DirectPath supports both ipv4 and ipv6
	if blackholeDP {
		cmdRes := exec.Command("bash", "-c", blackholeDpv4Cmd)
		out, _ := cmdRes.CombinedOutput()
		t.Logf(string(out))
		cmdRes = exec.Command("bash", "-c", blackholeDpv6Cmd)
		out, _ = cmdRes.CombinedOutput()
		t.Logf(string(out))
	} else {
		cmdRes := exec.Command("bash", "-c", allowDpv4Cmd)
		out, _ := cmdRes.CombinedOutput()
		t.Logf(string(out))
		cmdRes = exec.Command("bash", "-c", allowDpv6Cmd)
		out, _ = cmdRes.CombinedOutput()
		t.Logf(string(out))
	}
}<|MERGE_RESOLUTION|>--- conflicted
+++ resolved
@@ -54,15 +54,11 @@
 	directPathIPV6Prefix = "[2001:4860:8040"
 	directPathIPV4Prefix = "34.126"
 
-<<<<<<< HEAD
 	singerDDLStatements = "SINGER_DDL_STATEMENTS"
 	simpleDDLStatements = "SIMPLE_DDL_STATEMENTS"
 	readDDLStatements   = "READ_DDL_STATEMENTS"
 	backupDDLStatements = "BACKUP_DDL_STATEMENTS"
-=======
-	singerDDLStatements    = "SINGER_DDL_STATEMENTS"
-	testTableDDLStatements = "TEST_TABLE_DDL_STATEMENTS"
->>>>>>> 418712e8
+  testTableDDLStatements = "TEST_TABLE_DDL_STATEMENTS"
 )
 
 var (
@@ -161,18 +157,10 @@
 		`CREATE INDEX TestTableByValueDesc ON TestTable(StringValue DESC)`,
 	}
 
-<<<<<<< HEAD
 	readDBPGStatements = []string{
 		`CREATE TABLE TestTable (
                     Key          VARCHAR PRIMARY KEY,
                     StringValue  VARCHAR
-=======
-	readDBSPGtatements = []string{
-		`CREATE TABLE TestTable (
-                    Key          VARCHAR NOT NULL,
-                    StringValue  VARCHAR,
-				    PRIMARY KEY(Key)
->>>>>>> 418712e8
             )`,
 		`CREATE INDEX TestTableByValue ON TestTable(StringValue)`,
 		`CREATE INDEX TestTableByValueDesc ON TestTable(StringValue DESC)`,
@@ -261,25 +249,18 @@
 
 	statements = map[adminpb.DatabaseDialect]map[string][]string{
 		adminpb.DatabaseDialect_GOOGLE_STANDARD_SQL: {
-<<<<<<< HEAD
 			singerDDLStatements: singerDBStatements,
 			simpleDDLStatements: simpleDBStatements,
 			readDDLStatements:   readDBStatements,
 			backupDDLStatements: backupDBStatements,
+      testTableDDLStatements: readDBStatements,
 		},
 		adminpb.DatabaseDialect_POSTGRESQL: {
 			singerDDLStatements: singerDBPGStatements,
 			simpleDDLStatements: simpleDBPGStatements,
 			readDDLStatements:   readDBPGStatements,
 			backupDDLStatements: backupDBPGStatements,
-=======
-			singerDDLStatements:    singerDBStatements,
-			testTableDDLStatements: readDBStatements,
-		},
-		adminpb.DatabaseDialect_POSTGRESQL: {
-			singerDDLStatements:    singerDBPGStatements,
-			testTableDDLStatements: readDBSPGtatements,
->>>>>>> 418712e8
+      testTableDDLStatements: readDBSPGtatements,
 		},
 	}
 
@@ -2303,11 +2284,7 @@
 
 	ctx, cancel := context.WithTimeout(context.Background(), 5*time.Minute)
 	defer cancel()
-<<<<<<< HEAD
 	client, _, cleanup := prepareIntegrationTest(ctx, t, DefaultSessionPoolConfig, statements[testDialect][readDDLStatements])
-=======
-	client, _, cleanup := prepareIntegrationTest(ctx, t, DefaultSessionPoolConfig, statements[testDialect][testTableDDLStatements])
->>>>>>> 418712e8
 	defer cleanup()
 
 	var ms []*Mutation
@@ -2335,7 +2312,6 @@
 	iter := client.Single().Query(ctx, Statement{SQL: "SELECT Apples AND Oranges"})
 	defer iter.Stop()
 	_, err = iter.Next()
-<<<<<<< HEAD
 
 	errorMessage := "unrecognized name"
 	if testDialect == adminpb.DatabaseDialect_POSTGRESQL {
@@ -2343,16 +2319,6 @@
 	}
 	if msg, ok := matchError(err, codes.InvalidArgument, errorMessage); !ok {
 		t.Error(msg)
-=======
-	if testDialect == adminpb.DatabaseDialect_POSTGRESQL {
-		if msg, ok := matchError(err, codes.InvalidArgument, "column \"apples\" does not exist"); !ok {
-			t.Error(msg)
-		}
-	} else {
-		if msg, ok := matchError(err, codes.InvalidArgument, "unrecognized name"); !ok {
-			t.Error(msg)
-		}
->>>>>>> 418712e8
 	}
 
 	// Read should fail on cancellation.
